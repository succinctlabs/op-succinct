[workspace]
members = [
    "utils/*",
    "programs/*",
    "scripts/*",
    "proposer/succinct",
]
resolver = "2"

[workspace.package]
license = "MIT"
edition = "2021"
authors = ["zachobront"]
homepage = ""
repository = ""

[workspace.dependencies]

# kona
# TODO: Change to stable tag when released.
# Note: Explicitly needed to downgrade superchain-primitives to 0.3.1.
# cargo update -p superchain-primitives@0.3.2 --precise 0.3.1
kona-common = { git = "https://github.com/ethereum-optimism/kona", branch = "main" }
kona-common-proc = { git = "https://github.com/ethereum-optimism/kona", branch = "main" }
kona-preimage = { git = "https://github.com/ethereum-optimism/kona", branch = "main", features = [
    "rkyv",
] }
kona-primitives = { git = "https://github.com/ethereum-optimism/kona", branch = "main" }
kona-mpt = { git = "https://github.com/ethereum-optimism/kona", branch = "main" }
kona-derive = { git = "https://github.com/ethereum-optimism/kona", branch = "main", default-features = false }
kona-executor = { git = "https://github.com/ethereum-optimism/kona", branch = "main" }
kona-client = { git = "https://github.com/ethereum-optimism/kona", branch = "main" }
kona-host = { git = "https://github.com/ethereum-optimism/kona", branch = "main" }

# general
anyhow = { version = "1.0.86", default-features = false }
cfg-if = "1.0.0"
spin = { version = "0.9.8", features = ["mutex"] }
lru = "0.12.3"
async-trait = "0.1.80"
sha2 = "0.10.8"
tokio = { version = "1.37.0", features = ["full"] }
clap = "4.5.9"
cargo_metadata = "0.18.1"
dotenv = "0.15.0"
num-format = "0.4.4"
futures = "0.3.30"
serde_cbor = "0.11.2"
log = "0.4.22"
itertools = "0.13.0"
<<<<<<< HEAD
reqwest = "0.12"
=======
reqwest = { version = "0.12", features = ["json"] }
csv = "1.3.0"

>>>>>>> 267fe2a4

# serialization
serde = { version = "1.0.198", features = ["derive"] }
serde_json = { version = "1.0.117", default-features = false }
rkyv = "0.7.44"
hex = "0.4.3"

# local
op-succinct-prove = { path = "scripts/prove" }
op-succinct-witnessgen = { path = "scripts/witnessgen" }
op-succinct-client-utils = { path = "utils/client" }
op-succinct-host-utils = { path = "utils/host" }
op-succinct-proposer = { path = "proposer/succinct" }

# ethereum
alloy = { version = "0.2", default-features = false, features = ["full"] }
alloy-primitives = { version = "0.7.6", default-features = false }
alloy-rlp = { version = "0.3.5", default-features = false }
alloy-eips = { version = "0.2", default-features = false }
revm = { version = "13.0", default-features = false, features = ["kzg-rs"] }
bincode = "1.3.3"
base64 = "0.22.1"
tower-http = { version = "0.5.2", features = ["limit"] }
alloy-consensus = { version = "0.2", default-features = false }
alloy-sol-types = { version = "0.7.6" }
op-alloy-consensus = { version = "0.1.4", default-features = false }

# sp1
sp1-lib = { version = "1.2.0-rc1", features = ["verify"] }
sp1-zkvm = { version = "1.2.0-rc1", features = ["verify"] }
sp1-sdk = { version = "1.2.0-rc1" }
sp1-build = { version = "1.2.0-rc1" }

# kzg
kzg-rs = { version = "0.2.1" }

# sp1
[profile.release-client-lto]
inherits = "release"
panic = "abort"
codegen-units = 1
lto = "fat"

[patch.crates-io]
tiny-keccak = { git = "https://github.com/sp1-patches/tiny-keccak", branch = "patch-v2.0.2" }
sha2 = { git = "https://github.com/sp1-patches/RustCrypto-hashes", package = "sha2", branch = "patch-sha2-v0.10.8" }
ecdsa = { git = "https://github.com/sp1-patches/signatures", branch = "patch-ecdsa-v0.16.8" }
bn = { git = "https://github.com/0xWOLAND/bn.git", package = "substrate-bn" }
# Note: Patch alloy-primitives to use sha3 instead of tiny-keccak. Reduces cycle count for Keccak by 50%.
sha3 = { git = "https://github.com/sp1-patches/RustCrypto-hashes", package = "sha3", branch = "patch-sha3-v0.10.8" }
alloy-primitives = { git = "https://github.com/sp1-patches/alloy-core", branch = "patch-v0.7.7" }<|MERGE_RESOLUTION|>--- conflicted
+++ resolved
@@ -48,13 +48,9 @@
 serde_cbor = "0.11.2"
 log = "0.4.22"
 itertools = "0.13.0"
-<<<<<<< HEAD
-reqwest = "0.12"
-=======
 reqwest = { version = "0.12", features = ["json"] }
 csv = "1.3.0"
 
->>>>>>> 267fe2a4
 
 # serialization
 serde = { version = "1.0.198", features = ["derive"] }
