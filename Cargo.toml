--- conflicted
+++ resolved
@@ -20,13 +20,9 @@
 # kona
 kona-common = { git = "https://github.com/ethereum-optimism/kona/" }
 kona-common-proc = { git = "https://github.com/ethereum-optimism/kona/" }
-<<<<<<< HEAD
-kona-preimage = { git = "https://github.com/ethereum-optimism/kona/", features = [ "rkyv"] }
-=======
 kona-preimage = { git = "https://github.com/ethereum-optimism/kona/", features = [
     "rkyv",
 ] }
->>>>>>> b33ec3e9
 kona-primitives = { git = "https://github.com/ethereum-optimism/kona/" }
 kona-mpt = { git = "https://github.com/ethereum-optimism/kona/" }
 kona-derive = { git = "https://github.com/ethereum-optimism/kona/", default-features = false }
