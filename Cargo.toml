[workspace]
members = [
    "programs/*",
    "crates/*",
<<<<<<< HEAD
    "scripts/*",
    "op-succinct-proposer",
=======
    "native-host",
    "zkvm-host",
    "proposer/succinct",
>>>>>>> 62751dd6
]
resolver = "2"

[workspace.package]
license = "MIT"
edition = "2021"
authors = ["zachobront"]
homepage = ""
repository = ""

[workspace.dependencies]

# kona
# TODO: Change to stable tag when released.
kona-common = { git = "https://github.com/ethereum-optimism/kona", branch = "main" }
kona-common-proc = { git = "https://github.com/ethereum-optimism/kona", branch = "main" }
kona-preimage = { git = "https://github.com/ethereum-optimism/kona", branch = "main", features = [
    "rkyv",
] }
kona-primitives = { git = "https://github.com/ethereum-optimism/kona", branch = "main" }
kona-mpt = { git = "https://github.com/ethereum-optimism/kona", branch = "main" }
kona-derive = { git = "https://github.com/ethereum-optimism/kona", branch = "main", default-features = false }
kona-executor = { git = "https://github.com/ethereum-optimism/kona", branch = "main" }
kona-client = { git = "https://github.com/ethereum-optimism/kona", branch = "main" }
kona-host = { git = "https://github.com/ethereum-optimism/kona", branch = "main" }

# general
anyhow = { version = "1.0.86", default-features = false }
cfg-if = "1.0.0"
spin = { version = "0.9.8", features = ["mutex"] }
lru = "0.12.3"
async-trait = "0.1.80"
sha2 = "0.10.8"
tokio = { version = "1.37.0", features = ["full"] }
clap = "4.5.9"
cargo_metadata = "0.18.1"
dotenv = "0.15.0"
num-format = "0.4.4"
futures = "0.3.30"
serde_cbor = "0.11.2"
log = "0.4.22"
itertools = "0.13.0"
reqwest = { version = "0.12", features = ["json"] }
csv = "1.3.0"


# serialization
serde = { version = "1.0.198", features = ["derive"] }
serde_json = { version = "1.0.117", default-features = false }
rkyv = "0.7.44"
hex = "0.4.3"

# local
client-utils = { path = "crates/client-utils" }
host-utils = { path = "crates/host-utils" }
zkvm-host = { path = "zkvm-host" }
op-succinct-proposer = { path = "proposer/succinct" }

# ethereum
alloy = { version = "0.2", default-features = false, features = ["full"] }
alloy-primitives = { version = "0.7.6", default-features = false }
alloy-rlp = { version = "0.3.5", default-features = false }
alloy-eips = { version = "0.2", default-features = false }
revm = { version = "13.0", default-features = false, features = ["kzg-rs"] }
bincode = "1.3.3"
base64 = "0.22.1"
tower-http = { version = "0.5.2", features = ["limit"] }
alloy-consensus = { version = "0.2", default-features = false }
alloy-sol-types = { version = "0.7.6" }
op-alloy-consensus = { version = "0.1.4", default-features = false }

# sp1
sp1-lib = { version = "1.2.0-rc1", features = ["verify"] }
sp1-zkvm = { version = "1.2.0-rc1", features = ["verify"] }
sp1-sdk = { version = "1.2.0-rc1" }
sp1-build = { version = "1.2.0-rc1" }

# kzg
kzg-rs = { version = "0.2.1" }

# sp1
[profile.release-client-lto]
inherits = "release"
panic = "abort"
codegen-units = 1
lto = "fat"

[patch.crates-io]
tiny-keccak = { git = "https://github.com/sp1-patches/tiny-keccak", branch = "patch-v2.0.2" }
sha2 = { git = "https://github.com/sp1-patches/RustCrypto-hashes", package = "sha2", branch = "patch-sha2-v0.10.8" }
ecdsa = { git = "https://github.com/sp1-patches/signatures", branch = "patch-ecdsa-v0.16.8" }
bn = { git = "https://github.com/0xWOLAND/bn.git", package = "substrate-bn" }
# Note: Patch alloy-primitives to use sha3 instead of tiny-keccak. Reduces cycle count for Keccak by 50%.
sha3 = { git = "https://github.com/sp1-patches/RustCrypto-hashes", package = "sha3", branch = "patch-sha3-v0.10.8" }
alloy-primitives = { git = "https://github.com/sp1-patches/alloy-core", branch = "patch-v0.7.7" }<|MERGE_RESOLUTION|>--- conflicted
+++ resolved
@@ -2,14 +2,8 @@
 members = [
     "programs/*",
     "crates/*",
-<<<<<<< HEAD
     "scripts/*",
-    "op-succinct-proposer",
-=======
-    "native-host",
-    "zkvm-host",
     "proposer/succinct",
->>>>>>> 62751dd6
 ]
 resolver = "2"
 
