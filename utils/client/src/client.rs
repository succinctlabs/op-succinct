--- conflicted
+++ resolved
@@ -17,11 +17,7 @@
 use kona_driver::Executor;
 use kona_driver::TipCursor;
 use kona_executor::{KonaHandleRegister, TrieDBProvider};
-<<<<<<< HEAD
-use kona_preimage::PreimageOracleClient;
-=======
 use kona_genesis::RollupConfig;
->>>>>>> 1434883f
 use kona_preimage::{CommsClient, PreimageKey};
 use kona_proof::errors::OracleProviderError;
 use kona_proof::executor::KonaExecutor;
@@ -48,11 +44,7 @@
     handle_register: Option<KonaHandleRegister<OracleL2ChainProvider<O>, OracleL2ChainProvider<O>>>,
 ) -> Result<BootInfo>
 where
-<<<<<<< HEAD
-    O: PreimageOracleClient + CommsClient + FlushableCache + Send + Sync + Debug,
-=======
     O: CommsClient + FlushableCache + Send + Sync + Debug + Clone,
->>>>>>> 1434883f
 {
     ////////////////////////////////////////////////////////////////
     //                          PROLOGUE                          //
@@ -124,7 +116,6 @@
         beacon,
         l1_provider.clone(),
         l2_provider.clone(),
-<<<<<<< HEAD
         celestia_provider,
     );
 
@@ -137,10 +128,6 @@
     //     l1_provider.clone(),
     //     l2_provider.clone(),
     // );
-=======
-    )
-    .await?;
->>>>>>> 1434883f
     let executor = KonaExecutor::new(
         &rollup_config,
         l2_provider.clone(),
