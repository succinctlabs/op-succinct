--- conflicted
+++ resolved
@@ -11,23 +11,10 @@
 use kona_executor::{KonaHandleRegister, TrieDBProvider};
 use kona_genesis::RollupConfig;
 use kona_preimage::{CommsClient, PreimageKey};
-<<<<<<< HEAD
-use kona_proof::errors::OracleProviderError;
-use kona_proof::executor::KonaExecutor;
-use kona_proof::l1::OracleL1ChainProvider;
-use kona_proof::l2::OracleL2ChainProvider;
-use kona_proof::sync::new_pipeline_cursor;
-use kona_proof::{BootInfo, FlushableCache, HintType};
-=======
 use kona_proof::{
-    errors::OracleProviderError,
-    executor::KonaExecutor,
-    l1::{OracleL1ChainProvider, OraclePipeline},
-    l2::OracleL2ChainProvider,
-    sync::new_pipeline_cursor,
-    BootInfo, FlushableCache, HintType,
+    errors::OracleProviderError, executor::KonaExecutor, l1::OracleL1ChainProvider,
+    l2::OracleL2ChainProvider, sync::new_pipeline_cursor, BootInfo, FlushableCache, HintType,
 };
->>>>>>> 9e33f525
 use kona_protocol::L2BlockInfo;
 use kona_rpc::OpAttributesWithParent;
 use op_alloy_consensus::{OpBlock, OpTxEnvelope, OpTxType};
@@ -111,7 +98,6 @@
             .await?;
     l2_provider.set_cursor(cursor.clone());
 
-<<<<<<< HEAD
     let pipeline = {
         #[cfg(feature = "celestia")]
         {
@@ -139,26 +125,8 @@
             .await?
         }
     };
-    let executor = KonaExecutor::new(
-        &rollup_config,
-        l2_provider.clone(),
-        l2_provider,
-        handle_register,
-        None,
-    );
-=======
-    let pipeline = OraclePipeline::new(
-        rollup_config.clone(),
-        cursor.clone(),
-        oracle.clone(),
-        beacon,
-        l1_provider.clone(),
-        l2_provider.clone(),
-    )
-    .await?;
     let executor =
         KonaExecutor::new(&rollup_config, l2_provider.clone(), l2_provider, handle_register, None);
->>>>>>> 9e33f525
     let mut driver = Driver::new(cursor, executor, pipeline);
     // Run the derivation pipeline until we are able to produce the output root of the claimed
     // L2 block.
