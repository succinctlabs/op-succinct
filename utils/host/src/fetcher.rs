--- conflicted
+++ resolved
@@ -6,12 +6,9 @@
 use alloy_sol_types::SolValue;
 use anyhow::Result;
 use anyhow::{anyhow, bail};
-<<<<<<< HEAD
 use cargo_metadata::MetadataCommand;
 use hana_host::celestia::CelestiaCfg;
-=======
 use kona_genesis::RollupConfig;
->>>>>>> 1434883f
 use kona_host::single::SingleChainHost;
 use kona_protocol::calculate_tx_l1_cost_fjord;
 use kona_protocol::L2BlockInfo;
@@ -880,49 +877,6 @@
 
         // Creates the data directory if it doesn't exist, or no-ops if it does. Used to store the
         // witness data.
-<<<<<<< HEAD
-        fs::create_dir_all(&data_directory)?;
-
-        let celestia_cfg = get_celestia_cfg();
-
-        // Add Hana Arguments
-        Ok(OPSuccinctHost {
-            kona_args: SingleChainHost {
-                l1_head: l1_head_hash,
-                agreed_l2_output_root,
-                agreed_l2_head_hash,
-                claimed_l2_output_root,
-                claimed_l2_block_number: l2_end_block,
-                l2_chain_id: None,
-                // Trim the trailing slash to avoid double slashes in the URL.
-                l2_node_address: Some(
-                    self.rpc_config
-                        .l2_rpc
-                        .as_str()
-                        .trim_end_matches('/')
-                        .to_string(),
-                ),
-                l1_node_address: Some(
-                    self.rpc_config
-                        .l1_rpc
-                        .as_str()
-                        .trim_end_matches('/')
-                        .to_string(),
-                ),
-                l1_beacon_address: Some(
-                    self.rpc_config
-                        .l1_beacon_rpc
-                        .as_str()
-                        .trim_end_matches('/')
-                        .to_string(),
-                ),
-                data_dir: Some(data_directory.into()),
-                native: false,
-                server: true,
-                rollup_config_path: Some(rollup_config_path),
-            },
-            hana_args: celestia_cfg,
-=======
         fs::create_dir_all(&data_directory).expect("Failed to create data directory");
 
         Ok(SingleChainHost {
@@ -958,7 +912,6 @@
             native: false,
             server: true,
             rollup_config_path: self.rollup_config_path.clone(),
->>>>>>> 1434883f
         })
     }
 }