--- conflicted
+++ resolved
@@ -4,160 +4,6 @@
 pub mod hosts;
 mod proof;
 pub mod stats;
-<<<<<<< HEAD
-
-use alloy_consensus::Header;
-use alloy_primitives::B256;
-use alloy_sol_types::sol;
-use anyhow::Result;
-use hana_host::celestia::{CelestiaCfg, CelestiaChainHost};
-use kona_host::single::SingleChainHost;
-use kona_preimage::{BidirectionalChannel, HintWriter, NativeChannel, OracleReader};
-use log::info;
-use op_succinct_client_utils::client::run_opsuccinct_client;
-use op_succinct_client_utils::precompiles::zkvm_handle_register;
-use op_succinct_client_utils::{boot::BootInfoStruct, types::AggregationInputs};
-use op_succinct_client_utils::{InMemoryOracle, StoreOracle};
-use rkyv::to_bytes;
-use sp1_sdk::{HashableKey, SP1Proof, SP1Stdin};
-use std::sync::Arc;
-
-sol! {
-    #[allow(missing_docs)]
-    #[sol(rpc)]
-    contract L2OutputOracle {
-        bytes32 public aggregationVkey;
-        bytes32 public rangeVkeyCommitment;
-        bytes32 public rollupConfigHash;
-
-        function updateAggregationVKey(bytes32 _aggregationVKey) external onlyOwner;
-
-        function updateRangeVkeyCommitment(bytes32 _rangeVkeyCommitment) external onlyOwner;
-    }
-}
-
-#[derive(Debug, Clone, Copy)]
-pub enum ProgramType {
-    Single,
-    Multi,
-}
-
-sol! {
-    struct L2Output {
-        uint64 zero;
-        bytes32 l2_state_root;
-        bytes32 l2_storage_hash;
-        bytes32 l2_claim_hash;
-    }
-}
-
-#[derive(Debug, Clone)]
-pub struct OPSuccinctHost {
-    pub kona_args: SingleChainHost,
-    pub hana_args: CelestiaCfg,
-}
-
-/// Get the stdin to generate a proof for the given L2 claim.
-pub fn get_proof_stdin(oracle: InMemoryOracle) -> Result<SP1Stdin> {
-    let mut stdin = SP1Stdin::new();
-
-    // Serialize the underlying KV store.
-    let buffer = to_bytes::<rkyv::rancor::Error>(&oracle)?;
-
-    let kv_store_bytes = buffer.into_vec();
-    stdin.write_slice(&kv_store_bytes);
-
-    Ok(stdin)
-}
-
-/// Get the stdin for the aggregation proof.
-pub fn get_agg_proof_stdin(
-    proofs: Vec<SP1Proof>,
-    boot_infos: Vec<BootInfoStruct>,
-    headers: Vec<Header>,
-    multi_block_vkey: &sp1_sdk::SP1VerifyingKey,
-    latest_checkpoint_head: B256,
-) -> Result<SP1Stdin> {
-    let mut stdin = SP1Stdin::new();
-    for proof in proofs {
-        let SP1Proof::Compressed(compressed_proof) = proof else {
-            panic!();
-        };
-        stdin.write_proof(*compressed_proof, multi_block_vkey.vk.clone());
-    }
-
-    // Write the aggregation inputs to the stdin.
-    stdin.write(&AggregationInputs {
-        boot_infos,
-        latest_l1_checkpoint_head: latest_checkpoint_head,
-        multi_block_vkey: multi_block_vkey.hash_u32(),
-    });
-    // The headers have issues serializing with bincode, so use serde_json instead.
-    let headers_bytes = serde_cbor::to_vec(&headers).unwrap();
-    stdin.write_vec(headers_bytes);
-
-    Ok(stdin)
-}
-
-/// Start the server and native client. Each server is tied to a single client.
-pub async fn start_server_and_native_client(
-    cfg: OPSuccinctHost,
-) -> Result<InMemoryOracle, anyhow::Error> {
-    info!("Starting preimage server and client program.");
-    let in_memory_oracle = cfg.run().await?;
-
-    Ok(in_memory_oracle)
-}
-
-impl OPSuccinctHost {
-    /// Run the host and client program.
-    ///
-    /// Returns the in-memory oracle which can be supplied to the zkVM.
-    pub async fn run(&self) -> Result<InMemoryOracle> {
-        let hint = BidirectionalChannel::new()?;
-        let preimage = BidirectionalChannel::new()?;
-
-        let celestia_host = CelestiaChainHost {
-            single_host: self.kona_args.clone(),
-            celestia_args: self.hana_args.clone(),
-        };
-
-        let server_task = celestia_host.start_server(hint.host, preimage.host).await?;
-
-        // #[cfg(feature = "celestia")]
-
-        // #[cfg(not(feature = "celestia"))]
-        // {
-        //     self.kona_args
-        //         .start_server(hint.host, preimage.host)
-        //         .await?
-        //     // }
-        // };
-
-        let in_memory_oracle = self
-            .run_witnessgen_client(preimage.client, hint.client)
-            .await?;
-        // Unlike the upstream, manually abort the server task, as it will hang if you wait for both tasks to complete.
-        server_task.abort();
-
-        Ok(in_memory_oracle)
-    }
-
-    /// Run the witness generation client.
-    pub async fn run_witnessgen_client(
-        &self,
-        preimage_chan: NativeChannel,
-        hint_chan: NativeChannel,
-    ) -> Result<InMemoryOracle> {
-        let oracle = Arc::new(StoreOracle::new(
-            OracleReader::new(preimage_chan),
-            HintWriter::new(hint_chan),
-        ));
-        let _ = run_opsuccinct_client(oracle.clone(), Some(zkvm_handle_register)).await?;
-        let in_memory_oracle = InMemoryOracle::populate_from_store(oracle.as_ref())?;
-        Ok(in_memory_oracle)
-    }
-=======
 pub use contract::*;
 pub use proof::*;
 pub mod metrics;
@@ -184,5 +30,4 @@
     Celestia,
     /// The EigenDA DA configuration.
     EigenDA,
->>>>>>> 1434883f
 }