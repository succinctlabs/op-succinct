[package]
name = "op-succinct-validity"
version = "0.1.0"
edition.workspace = true
license.workspace = true
authors.workspace = true
repository.workspace = true
homepage.workspace = true

[[bin]]
name = "validity"
path = "bin/validity.rs"

[dependencies]

# workspace
tokio.workspace = true
alloy-primitives.workspace = true
tracing-subscriber.workspace = true
tracing.workspace = true

# local
op-succinct-host-utils.workspace = true

# sp1
sp1-sdk.workspace = true

# alloy
alloy-eips.workspace = true
alloy-provider = { workspace = true }
alloy-signer-local.workspace = true
alloy-sol-types.workspace = true
alloy-consensus = { workspace = true }
alloy-network = { workspace = true }
alloy-rpc-client = { workspace = true }
alloy-signer = { workspace = true }

anyhow.workspace = true
dotenv.workspace = true
op-succinct-client-utils.workspace = true
serde.workspace = true
serde_json.workspace = true
reqwest.workspace = true
async-trait.workspace = true

# server
bincode.workspace = true
base64.workspace = true
serde_repr = "0.1.19"
sqlx = { version = "0.8.3", features = [
    "postgres",
    "sqlite",
    "chrono",
    "bigdecimal",
    "runtime-tokio",
    "tls-native-tls",
] }
chrono = "0.4.39"
futures-util = "0.3.31"
clap.workspace = true
tikv-jemallocator = "0.6.0"
rustls = "0.23.23"
url = "2.5.4"
<<<<<<< HEAD
tonic.workspace = true
prost.workspace = true
=======
strum = { workspace = true, features = ["derive"] }
strum_macros.workspace = true
>>>>>>> 29516244

[build-dependencies]
op-succinct-build-utils.workspace = true
tonic-build.workspace = true<|MERGE_RESOLUTION|>--- conflicted
+++ resolved
@@ -61,13 +61,10 @@
 tikv-jemallocator = "0.6.0"
 rustls = "0.23.23"
 url = "2.5.4"
-<<<<<<< HEAD
+strum = { workspace = true, features = ["derive"] }
+strum_macros.workspace = true
 tonic.workspace = true
 prost.workspace = true
-=======
-strum = { workspace = true, features = ["derive"] }
-strum_macros.workspace = true
->>>>>>> 29516244
 
 [build-dependencies]
 op-succinct-build-utils.workspace = true
