--- conflicted
+++ resolved
@@ -5,13 +5,9 @@
     metrics::MetricsGauge,
 };
 use op_succinct_validity::{
-<<<<<<< HEAD
     read_proposer_env, setup_proposer_logger, DriverDBClient, Proposer, ProposerAgglayer,
-    RequesterConfig, Web3Signer,
-=======
-    read_proposer_env, setup_proposer_logger, DriverDBClient, Proposer, RequesterConfig,
+    RequesterConfig,
     ValidityGauge, Web3Signer,
->>>>>>> 29516244
 };
 use std::sync::Arc;
 use tikv_jemallocator::Jemalloc;
