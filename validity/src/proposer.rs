use std::{collections::HashMap, env, str::FromStr, sync::Arc, time::Duration};

use alloy_consensus::{TxEnvelope, TypedTransaction};
use alloy_eips::{BlockId, Decodable2718};
use alloy_network::{EthereumWallet, TransactionBuilder, TransactionBuilder4844};
use alloy_primitives::{Address, Bytes, B256, U256};
use alloy_provider::{
    network::ReceiptResponse, Network, PendingTransactionBuilder, Provider, ProviderBuilder,
    Web3Signer,
};
use alloy_sol_types::SolValue;
use anyhow::{anyhow, Context, Result};
use futures_util::{stream, StreamExt, TryStreamExt};
use op_succinct_grpc::proofs::proofs_server::ProofsServer;
use op_succinct_client_utils::{boot::hash_rollup_config, types::u32_to_u8};
use op_succinct_elfs::AGGREGATION_ELF;
use op_succinct_host_utils::{
    fetcher::OPSuccinctDataFetcher, host::OPSuccinctHost, metrics::MetricsGauge,
    DisputeGameFactory::DisputeGameFactoryInstance as DisputeGameFactoryContract,
    OPSuccinctL2OutputOracle::OPSuccinctL2OutputOracleInstance as OPSuccinctL2OOContract,
};
use op_succinct_proof_utils::get_range_elf_embedded;
use serde::{Deserialize, Serialize};
use sp1_sdk::{
    network::proto::network::{ExecutionStatus, FulfillmentStatus},
    HashableKey, NetworkProver, Prover, ProverClient, SP1Proof, SP1ProofWithPublicValues,
};
use tokio::sync::Mutex;
use tracing::{debug, info, warn};
use url::Url;

use crate::{
    db::{DriverDBClient, OPSuccinctRequest, RequestMode, RequestStatus},
    find_gaps, get_latest_proposed_block_number, get_ranges_to_prove, CommitmentConfig,
    ContractConfig, OPSuccinctProofRequester, ProgramConfig, ProposerSigner, RequesterConfig,
    ValidityGauge,
};

/// Configuration for the driver.
pub struct DriverConfig {
    pub network_prover: Arc<NetworkProver>,
    pub fetcher: Arc<OPSuccinctDataFetcher>,
    pub driver_db_client: Arc<DriverDBClient>,
    pub proposer_signer: ProposerSigner,
    pub loop_interval: u64,
}
/// Type alias for a map of task IDs to their join handles and associated requests
pub type TaskMap = HashMap<i64, (tokio::task::JoinHandle<Result<()>>, OPSuccinctRequest)>;

pub struct Proposer<P, N, H: OPSuccinctHost>
where
    P: Provider<N> + 'static,
    N: Network<UnsignedTx = TypedTransaction, TxEnvelope = TxEnvelope>,
    N::TransactionRequest: TransactionBuilder4844,
{
    pub driver_config: DriverConfig,
    contract_config: ContractConfig<P, N>,
    program_config: ProgramConfig,
    requester_config: RequesterConfig,
    proof_requester: Arc<OPSuccinctProofRequester<H>>,
    tasks: Arc<Mutex<TaskMap>>,
}

/// 5 L1 confirmations (1 minute)
const NUM_CONFIRMATIONS: u64 = 5;
/// 2 minute timeout.
const TIMEOUT: u64 = 120;

impl<P, N, H: OPSuccinctHost> Proposer<P, N, H>
where
    P: Provider<N> + 'static + Clone,
    N: Network<UnsignedTx = TypedTransaction, TxEnvelope = TxEnvelope>,
    N::TransactionRequest: TransactionBuilder4844,
{
    pub async fn new(
        provider: P,
        db_client: Arc<DriverDBClient>,
        fetcher: Arc<OPSuccinctDataFetcher>,
        requester_config: RequesterConfig,
        proposer_signer: ProposerSigner,
        loop_interval: u64,
        host: Arc<H>,
    ) -> Result<Self> {
        // This check prevents users from running multiple proposers for the same chain at the same
        // time.
        let is_locked = db_client
            .is_chain_locked(
                requester_config.l1_chain_id,
                requester_config.l2_chain_id,
                Duration::from_secs(loop_interval),
            )
            .await?;
        if is_locked {
            return Err(anyhow!(
                "There is another proposer for the same chain connected to the database. Only one proposer can be connected to the database for a chain at a time."
            ));
        }

        // Add the chain lock to the database.
        db_client
            .add_chain_lock(requester_config.l1_chain_id, requester_config.l2_chain_id)
            .await?;

        // Set a default network private key to avoid an error in mock mode.
        let private_key = env::var("NETWORK_PRIVATE_KEY").unwrap_or_else(|_| {
            tracing::warn!(
                "Using default NETWORK_PRIVATE_KEY of 0x01. This is only valid in mock mode."
            );
            "0x0000000000000000000000000000000000000000000000000000000000000001".to_string()
        });

        let network_prover =
            Arc::new(ProverClient::builder().network().private_key(&private_key).build());

        let (range_pk, range_vk) = network_prover.setup(get_range_elf_embedded());

        let (agg_pk, agg_vk) = network_prover.setup(AGGREGATION_ELF);
        let multi_block_vkey_u8 = u32_to_u8(range_vk.vk.hash_u32());
        let range_vkey_commitment = B256::from(multi_block_vkey_u8);
        let agg_vkey_hash = B256::from_str(&agg_vk.bytes32()).unwrap();

        // Initialize fetcher
        let rollup_config_hash = hash_rollup_config(fetcher.rollup_config.as_ref().unwrap());

        let program_config = ProgramConfig {
            range_vk: Arc::new(range_vk),
            range_pk: Arc::new(range_pk),
            agg_vk: Arc::new(agg_vk),
            agg_pk: Arc::new(agg_pk),
            commitments: CommitmentConfig {
                range_vkey_commitment,
                agg_vkey_hash,
                rollup_config_hash,
            },
        };

        // Initialize the proof requester.
        let proof_requester = Arc::new(OPSuccinctProofRequester::new(
            host,
            network_prover.clone(),
            fetcher.clone(),
            db_client.clone(),
            program_config.clone(),
            requester_config.mock,
            requester_config.range_proof_strategy,
            requester_config.agg_proof_strategy,
            requester_config.agg_proof_mode,
            requester_config.safe_db_fallback,
        ));

        let l2oo_contract =
            OPSuccinctL2OOContract::new(requester_config.l2oo_address, provider.clone());

        let dgf_contract =
            DisputeGameFactoryContract::new(requester_config.dgf_address, provider.clone());

        let proposer = Proposer {
            driver_config: DriverConfig {
                network_prover,
                fetcher,
                driver_db_client: db_client,
                proposer_signer,
                loop_interval,
            },
            contract_config: ContractConfig {
                l2oo_address: requester_config.l2oo_address,
                dgf_address: requester_config.dgf_address,
                l2oo_contract,
                dgf_contract,
            },
            program_config,
            requester_config,
            proof_requester,
            tasks: Arc::new(Mutex::new(HashMap::new())),
        };
        Ok(proposer)
    }

    /// Use the in-memory index of the highest block number to add new ranges to the database.
    #[tracing::instrument(name = "proposer.add_new_ranges", skip(self))]
    pub async fn add_new_ranges(&self) -> Result<()> {
        // Get the latest proposed block number on the contract.
        let latest_proposed_block_number = get_latest_proposed_block_number(
            self.contract_config.l2oo_address,
            self.driver_config.fetcher.as_ref(),
        )
        .await?;

        let finalized_block_number = match self
            .proof_requester
            .host
            .get_finalized_l2_block_number(
                self.driver_config.fetcher.as_ref(),
                latest_proposed_block_number,
            )
            .await?
        {
            Some(block_number) => {
                tracing::debug!("Found finalized block number: {}", block_number);
                block_number
            }
            None => {
                tracing::debug!("No new finalized block number found since last proposed block. No new range proof requests will be added.");
                return Ok(());
            }
        };

        // Get all active (non-failed) requests with the same commitment config and start block >=
        // latest_proposed_block_number. These requests are non-overlapping.
        let mut requests = self
            .driver_config
            .driver_db_client
            .fetch_ranges_after_block(
                &[
                    RequestStatus::Unrequested,
                    RequestStatus::WitnessGeneration,
                    RequestStatus::Execution,
                    RequestStatus::Prove,
                    RequestStatus::Complete,
                ],
                latest_proposed_block_number as i64,
                &self.program_config.commitments,
                self.requester_config.l1_chain_id,
                self.requester_config.l2_chain_id,
            )
            .await?;

        // Sort the requests by start block.
        requests.sort_by_key(|r| r.0);

        let disjoint_ranges = find_gaps(
            latest_proposed_block_number as i64,
            finalized_block_number as i64,
            &requests,
        );

        let ranges_to_prove = get_ranges_to_prove(
            &disjoint_ranges,
            self.requester_config.range_proof_interval as i64,
        );

        if !ranges_to_prove.is_empty() {
            info!("Inserting {} range proof requests into the database.", ranges_to_prove.len());

            // Create range proof requests for the ranges to prove in parallel
            let new_range_requests = stream::iter(ranges_to_prove)
                .map(|range| {
                    let mode = if self.requester_config.mock {
                        RequestMode::Mock
                    } else {
                        RequestMode::Real
                    };
                    OPSuccinctRequest::create_range_request(
                        mode,
                        range.0,
                        range.1,
                        self.program_config.commitments.range_vkey_commitment,
                        self.program_config.commitments.rollup_config_hash,
                        self.requester_config.l1_chain_id,
                        self.requester_config.l2_chain_id,
                        self.driver_config.fetcher.clone(),
                    )
                })
                .buffered(10) // Do 10 at a time, otherwise it's too slow when fetching the block range data.
                .try_collect::<Vec<OPSuccinctRequest>>()
                .await?;

            // Insert the new range proof requests into the database.
            self.driver_config.driver_db_client.insert_requests(&new_range_requests).await?;
        }

        Ok(())
    }

    /// Handle all proof requests in the Prove state.
    #[tracing::instrument(name = "proposer.handle_proving_requests", skip(self))]
    pub async fn handle_proving_requests(&self) -> Result<()> {
        // Get all requests from the database.
        let prove_requests = self
            .driver_config
            .driver_db_client
            .fetch_requests_by_status(
                RequestStatus::Prove,
                &self.program_config.commitments,
                self.requester_config.l1_chain_id,
                self.requester_config.l2_chain_id,
            )
            .await?;

        // Get the proof status of all of the requests.
        for request in prove_requests {
            self.process_proof_request_status(request).await?;
        }

        Ok(())
    }

    /// Process a single OP Succinct request's proof status.
    #[tracing::instrument(name = "proposer.process_proof_request_status", skip(self, request))]
    pub async fn process_proof_request_status(&self, request: OPSuccinctRequest) -> Result<()> {
        if let Some(proof_request_id) = request.proof_request_id.as_ref() {
            let (status, proof) = self
                .driver_config
                .network_prover
                .get_proof_status(B256::from_slice(proof_request_id))
                .await?;

            // Check if current time exceeds deadline. If so, the proof has timed out.
            let current_time = std::time::SystemTime::now()
                .duration_since(std::time::UNIX_EPOCH)
                .unwrap()
                .as_secs();
            if current_time > status.deadline {
                match self
                    .proof_requester
                    .handle_failed_request(request.clone(), status.execution_status())
                    .await
                {
                    Ok(_) => ValidityGauge::ProofRequestRetryCount.increment(1.0),
                    Err(e) => {
                        ValidityGauge::RetryErrorCount.increment(1.0);
                        return Err(e);
                    }
                }

                ValidityGauge::ProofRequestTimeoutErrorCount.increment(1.0);

                tracing::warn!(
                    "Proof request has timed out for request id: {:?}",
                    proof_request_id
                );

                return Ok(());
            }

            // If the proof request has been fulfilled, update the request to status Complete and
            // add the proof bytes to the database.
            if status.fulfillment_status() == FulfillmentStatus::Fulfilled {
                let proof: SP1ProofWithPublicValues = proof.unwrap();

                let proof_bytes = match proof.proof {
                    // If it's a compressed proof, serialize with bincode.
                    SP1Proof::Compressed(_) => bincode::serialize(&proof).unwrap(),
                    // If it's Groth16 or PLONK, get the on-chain proof bytes.
                    SP1Proof::Groth16(_) | SP1Proof::Plonk(_) => proof.bytes(),
                    SP1Proof::Core(_) => return Err(anyhow!("Core proofs are not supported.")),
                };

                // Add the completed proof to the database.
                self.driver_config
                    .driver_db_client
                    .update_proof_to_complete(request.id, &proof_bytes)
                    .await?;
                // Update the prove_duration based on the current time and the proof_request_time.
                self.driver_config.driver_db_client.update_prove_duration(request.id).await?;
            } else if status.fulfillment_status() == FulfillmentStatus::Unfulfillable {
                self.proof_requester
                    .handle_failed_request(request, status.execution_status())
                    .await?;
                ValidityGauge::ProofRequestRetryCount.increment(1.0);
            }
        } else {
            // There should never be a proof request in Prove status without a proof request id.
            tracing::warn!(id = request.id, start_block = request.start_block, end_block = request.end_block, req_type = ?request.req_type, "Request has no proof request id");
        }

        Ok(())
    }

    /// Create aggregation proofs based on the completed range proofs. The range proofs must be
    /// contiguous and have the same range vkey commitment. Assumes that the range proof retry
    /// logic guarantees that there is not two potential contiguous chains of range proofs.
    ///
    /// Only creates an Aggregation proof if there's not an Aggregation proof in progress with the
    /// same start block.
    #[tracing::instrument(name = "proposer.create_aggregation_proofs", skip(self))]
    pub async fn create_aggregation_proofs(&self) -> Result<()> {
        // Check if there's an Aggregation proof with the same start block AND range verification
        // key commitment AND aggregation vkey. If so, return.
        let latest_proposed_block_number = get_latest_proposed_block_number(
            self.contract_config.l2oo_address,
            self.driver_config.fetcher.as_ref(),
        )
        .await? as i64;

        // Get all active Aggregation proofs with the same start block, range vkey commitment, and
        // aggregation vkey.
        let active_agg_proofs_count = self
            .driver_config
            .driver_db_client
            .fetch_active_agg_proofs_count(
                latest_proposed_block_number as i64,
                &self.program_config.commitments,
                self.requester_config.l1_chain_id,
                self.requester_config.l2_chain_id,
            )
            .await?;

        if active_agg_proofs_count > 0 {
            tracing::debug!("There is already an Aggregation proof queued with the same start block, range vkey commitment, and aggregation vkey.");
            return Ok(());
        }

        // Get the completed range proofs with a start block greater than the latest proposed block
        // number. These blocks are sorted.
        let mut completed_range_proofs = self
            .driver_config
            .driver_db_client
            .fetch_completed_ranges(
                &self.program_config.commitments,
                latest_proposed_block_number as i64,
                self.requester_config.l1_chain_id,
                self.requester_config.l2_chain_id,
            )
            .await?;

        // Sort the completed range proofs by start block.
        completed_range_proofs.sort_by_key(|(start_block, _)| *start_block);

        // Get the highest block number of the completed range proofs.
        let highest_proven_contiguous_block_number = match self
            .get_highest_proven_contiguous_block(completed_range_proofs)?
        {
            Some(block) => block,
            None => return Ok(()), /* No completed range proofs contiguous to the latest proposed
                                    * block number, so no need to create an aggregation proof. */
        };

        // Get the submission interval from the contract.
        let contract_submission_interval: u64 =
            self.contract_config.l2oo_contract.submissionInterval().call().await?.to::<u64>();

        // Use the submission interval from the contract if it's greater than the one in the
        // proposer config.
        let submission_interval =
            contract_submission_interval.max(self.requester_config.submission_interval) as i64;

        debug!("Submission interval for aggregation proof: {}.", submission_interval);

        // If the highest proven contiguous block number is greater than the latest proposed block
        // number plus the submission interval, create an aggregation proof.
        if (highest_proven_contiguous_block_number - latest_proposed_block_number) >=
            submission_interval
        {
            // If an aggregation request with the same start block and end block and commitment
            // config exists, there's no need to checkpoint the L1 block hash.
            // Use the existing L1 block hash from the existing request.
            let existing_request = self
                .driver_config
                .driver_db_client
                .fetch_failed_agg_request_with_checkpointed_block_hash(
                    latest_proposed_block_number,
                    highest_proven_contiguous_block_number,
                    &self.program_config.commitments,
                    self.requester_config.l1_chain_id,
                    self.requester_config.l2_chain_id,
                )
                .await?;

            // If there's an existing aggregation request with the same start block, end block, and
            // commitment config that has a checkpointed block hash, use the existing L1 block hash
            // and number. This is likely caused by an error generating the aggregation
            // proof, but there's no need to checkpoint the L1 block hash again.
            let (checkpointed_l1_block_hash, checkpointed_l1_block_number) = if let Some(
                existing_request,
            ) = existing_request
            {
                tracing::debug!("Found existing aggregation request with the same start block, end block, and commitment config that has a checkpointed block hash.");
                (B256::from_slice(&existing_request.0), existing_request.1)
            } else {
                // Checkpoint an L1 block hash that will be used to create the aggregation proof.
                let latest_header =
                    self.driver_config.fetcher.get_l1_header(BlockId::latest()).await?;

                // Checkpoint the L1 block hash.
                let transaction_request = self
                    .contract_config
                    .l2oo_contract
                    .checkpointBlockHash(U256::from(latest_header.number))
                    .into_transaction_request();

                let receipt =
                    self.sign_transaction_request(transaction_request).await?.get_receipt().await?;

                // If transaction reverted, log the error.
                if !receipt.status() {
                    return Err(anyhow!("Checkpoint block transaction reverted: {:?}", receipt));
                }

                tracing::info!("Checkpointed L1 block number: {:?}.", latest_header.number);

                (latest_header.hash_slow(), latest_header.number as i64)
            };

            // Create an aggregation proof request to cover the range with the checkpointed L1 block
            // hash.
            self.driver_config
                .driver_db_client
                .insert_request(&OPSuccinctRequest::new_agg_request(
                    if self.requester_config.mock { RequestMode::Mock } else { RequestMode::Real },
                    latest_proposed_block_number,
                    highest_proven_contiguous_block_number,
                    self.program_config.commitments.range_vkey_commitment,
                    self.program_config.commitments.agg_vkey_hash,
                    self.program_config.commitments.rollup_config_hash,
                    self.requester_config.l1_chain_id,
                    self.requester_config.l2_chain_id,
                    checkpointed_l1_block_number,
                    checkpointed_l1_block_hash,
                    self.requester_config.prover_address,
                ))
                .await?;
        }

        Ok(())
    }

    /// Request all unrequested proofs up to MAX_CONCURRENT_PROOF_REQUESTS. If there are already
    /// MAX_CONCURRENT_PROOF_REQUESTS proofs in WitnessGeneration, Execute, and Prove status,
    /// return. If there are already MAX_CONCURRENT_WITNESS_GEN proofs in WitnessGeneration or
    /// Execute status, return.
    ///
    /// Note: In the future, submit up to MAX_CONCURRENT_PROOF_REQUESTS at a time. Don't do one per
    /// loop.
    #[tracing::instrument(name = "proposer.request_queued_proofs", skip(self))]
    pub async fn request_queued_proofs(&self) -> Result<()> {
        let commitments = self.program_config.commitments.clone();
        let l1_chain_id = self.requester_config.l1_chain_id;
        let l2_chain_id = self.requester_config.l2_chain_id;

        let witness_gen_count = self
            .driver_config
            .driver_db_client
            .fetch_request_count(
                RequestStatus::WitnessGeneration,
                &commitments,
                l1_chain_id,
                l2_chain_id,
            )
            .await?;

        let execution_count = self
            .driver_config
            .driver_db_client
            .fetch_request_count(RequestStatus::Execution, &commitments, l1_chain_id, l2_chain_id)
            .await?;

        let prove_count = self
            .driver_config
            .driver_db_client
            .fetch_request_count(RequestStatus::Prove, &commitments, l1_chain_id, l2_chain_id)
            .await?;

        // If there are already MAX_CONCURRENT_PROOF_REQUESTS proofs in WitnessGeneration, Execute,
        // and Prove status, return.
        if witness_gen_count + execution_count + prove_count >=
            self.requester_config.max_concurrent_proof_requests as i64
        {
            debug!("There are already MAX_CONCURRENT_PROOF_REQUESTS proofs in WitnessGeneration, Execute, and Prove status.");
            return Ok(());
        }

        // If there are already MAX_CONCURRENT_WITNESS_GEN proofs in WitnessGeneration status,
        // return.
        if witness_gen_count >= self.requester_config.max_concurrent_witness_gen as i64 {
            debug!(
                "There are already MAX_CONCURRENT_WITNESS_GEN proofs in WitnessGeneration status."
            );
            return Ok(());
        }

        if let Some(request) = self.get_next_unrequested_proof().await? {
            info!(
                request_id = request.id,
                request_type = ?request.req_type,
                start_block = request.start_block,
                end_block = request.end_block,
                "Making proof request"
            );
            let request_clone = request.clone();
            let proof_requester = self.proof_requester.clone();
            let handle =
                tokio::spawn(
                    async move { proof_requester.make_proof_request(request_clone).await },
                );
            self.tasks.lock().await.insert(request.id, (handle, request));
        }

        Ok(())
    }

    /// Get the next unrequested proof from the database.
    ///
    /// If there is an Aggregation proof with the same start block, range vkey commitment, and
    /// aggregation vkey, return that. Otherwise, return a range proof with the lowest start
    /// block.
    async fn get_next_unrequested_proof(&self) -> Result<Option<OPSuccinctRequest>> {
        let latest_proposed_block_number = get_latest_proposed_block_number(
            self.contract_config.l2oo_address,
            self.driver_config.fetcher.as_ref(),
        )
        .await?;

        let unreq_agg_request = self
            .driver_config
            .driver_db_client
            .fetch_unrequested_agg_proof(
                latest_proposed_block_number as i64,
                &self.program_config.commitments,
                self.requester_config.l1_chain_id,
                self.requester_config.l2_chain_id,
            )
            .await?;

        if let Some(unreq_agg_request) = unreq_agg_request {
            return Ok(Some(unreq_agg_request));
        }

        let unreq_range_request = self
            .driver_config
            .driver_db_client
            .fetch_first_unrequested_range_proof(
                latest_proposed_block_number as i64,
                &self.program_config.commitments,
                self.requester_config.l1_chain_id,
                self.requester_config.l2_chain_id,
            )
            .await?;

        if let Some(unreq_range_request) = unreq_range_request {
            return Ok(Some(unreq_range_request));
        }

        Ok(None)
    }

    /// Relay all completed aggregation proofs to the contract.
    #[tracing::instrument(name = "proposer.submit_agg_proofs", skip(self))]
    async fn submit_agg_proofs(&self) -> Result<()> {
        let latest_proposed_block_number = get_latest_proposed_block_number(
            self.contract_config.l2oo_address,
            self.driver_config.fetcher.as_ref(),
        )
        .await?;

        // See if there is an aggregation proof that is complete for this start block. NOTE: There
        // should only be one "pending" aggregation proof at a time for a specific start block.
        let completed_agg_proof = self
            .driver_config
            .driver_db_client
            .fetch_completed_agg_proof_after_block(
                latest_proposed_block_number as i64,
                &self.program_config.commitments,
                self.requester_config.l1_chain_id,
                self.requester_config.l2_chain_id,
            )
            .await?;

        // If there are no completed aggregation proofs, do nothing.
        let completed_agg_proof = match completed_agg_proof {
            Some(proof) => proof,
            None => return Ok(()),
        };

        // Relay the aggregation proof.
        let transaction_hash = match self.relay_aggregation_proof(&completed_agg_proof).await {
            Ok(transaction_hash) => transaction_hash,
            Err(e) => {
                ValidityGauge::RelayAggProofErrorCount.increment(1.0);
                return Err(e);
            }
        };

        info!("Relayed aggregation proof. Transaction hash: {:?}", transaction_hash);

        // Update the request to status RELAYED.
        self.driver_config
            .driver_db_client
            .update_request_to_relayed(
                completed_agg_proof.id,
                transaction_hash,
                self.contract_config.l2oo_address,
            )
            .await?;

        Ok(())
    }

    /// Submit the transaction to create a validity dispute game.
    ///
    /// If the DGF address is set, use it to create a new validity dispute game that will resolve
    /// with the proof. Otherwise, propose the L2 output.
    async fn relay_aggregation_proof(
        &self,
        completed_agg_proof: &OPSuccinctRequest,
    ) -> Result<B256> {
        // Get the output at the end block of the last completed aggregation proof.
        let output = self
            .driver_config
            .fetcher
            .get_l2_output_at_block(completed_agg_proof.end_block as u64)
            .await?;

        // If the DisputeGameFactory address is set, use it to create a new validity dispute game
        // that will resolve with the proof. Note: In the DGF setting, the proof immediately
        // resolves the game. Otherwise, propose the L2 output.
        let receipt = if self.contract_config.dgf_address != Address::ZERO {
            // Validity game type: https://github.com/ethereum-optimism/optimism/blob/develop/packages/contracts-bedrock/src/dispute/lib/Types.sol#L64.
            const OP_SUCCINCT_VALIDITY_DISPUTE_GAME_TYPE: u32 = 6;

            // Get the initialization bond for the validity dispute game.
            let init_bond = self
                .contract_config
                .dgf_contract
                .initBonds(OP_SUCCINCT_VALIDITY_DISPUTE_GAME_TYPE)
                .call()
                .await?;

            let extra_data = <(U256, U256, Address, Bytes)>::abi_encode_packed(&(
                U256::from(completed_agg_proof.end_block as u64),
                U256::from(completed_agg_proof.checkpointed_l1_block_number.unwrap() as u64),
                self.requester_config.prover_address,
                completed_agg_proof.proof.as_ref().unwrap().clone().into(),
            ));

            let transaction_request = self
                .contract_config
                .dgf_contract
                .create(
                    OP_SUCCINCT_VALIDITY_DISPUTE_GAME_TYPE,
                    output.output_root,
                    extra_data.into(),
                )
                .value(init_bond)
                .into_transaction_request();

            self.sign_transaction_request(transaction_request)
                .await?
                .with_required_confirmations(NUM_CONFIRMATIONS)
                .with_timeout(Some(Duration::from_secs(TIMEOUT)))
                .get_receipt()
                .await?
        } else {
            // Propose the L2 output.
            let transaction_request = self
                .contract_config
                .l2oo_contract
                .proposeL2Output(
                    output.output_root,
                    U256::from(completed_agg_proof.end_block),
                    U256::from(completed_agg_proof.checkpointed_l1_block_number.unwrap()),
                    completed_agg_proof.proof.clone().unwrap().into(),
                    self.requester_config.prover_address,
                )
                .into_transaction_request();

            self.sign_transaction_request(transaction_request)
                .await?
                .with_required_confirmations(NUM_CONFIRMATIONS)
                .with_timeout(Some(Duration::from_secs(TIMEOUT)))
                .get_receipt()
                .await?
        };

        // If the transaction reverted, log the error.
        if !receipt.status() {
            return Err(anyhow!("Transaction reverted: {:?}", receipt));
        }

        Ok(receipt.transaction_hash())
    }

    /// Validate the requester config matches the contract.
    pub async fn validate_contract_config(&self) -> Result<()> {
        // Validate the requester config matches the contract.
        let contract_rollup_config_hash =
            self.contract_config.l2oo_contract.rollupConfigHash().call().await?;
        let contract_agg_vkey_hash =
            self.contract_config.l2oo_contract.aggregationVkey().call().await?;
        let contract_range_vkey_commitment =
            self.contract_config.l2oo_contract.rangeVkeyCommitment().call().await?;

        let rollup_config_hash_match =
            contract_rollup_config_hash == self.program_config.commitments.rollup_config_hash;
        let agg_vkey_hash_match =
            contract_agg_vkey_hash == self.program_config.commitments.agg_vkey_hash;
        let range_vkey_commitment_match =
            contract_range_vkey_commitment == self.program_config.commitments.range_vkey_commitment;

        if !rollup_config_hash_match || !agg_vkey_hash_match || !range_vkey_commitment_match {
            tracing::error!(
                rollup_config_hash_match = rollup_config_hash_match,
                agg_vkey_hash_match = agg_vkey_hash_match,
                range_vkey_commitment_match = range_vkey_commitment_match,
                "Config mismatches detected."
            );

            if !rollup_config_hash_match {
                tracing::error!(
                    received = ?contract_rollup_config_hash,
                    expected = ?self.program_config.commitments.rollup_config_hash,
                    "Rollup config hash mismatch"
                );
            }

            if !agg_vkey_hash_match {
                tracing::error!(
                    received = ?contract_agg_vkey_hash,
                    expected = ?self.program_config.commitments.agg_vkey_hash,
                    "Aggregation vkey hash mismatch"
                );
            }

            if !range_vkey_commitment_match {
                tracing::error!(
                    received = ?contract_range_vkey_commitment,
                    expected = ?self.program_config.commitments.range_vkey_commitment,
                    "Range vkey commitment mismatch"
                );
            }

            return Err(anyhow::anyhow!("Config mismatches detected. Please run {{cargo run --bin config --release -- --env-file ENV_FILE}} to get the expected config for your contract."));
        }

        Ok(())
    }

    /// Set orphaned tasks to status FAILED. If a task is in the database in status Execution or
    /// WitnessGeneration but not in the tasks map, set it to status FAILED.
    async fn set_orphaned_tasks_to_failed(&self) -> Result<()> {
        let witnessgen_requests = self
            .driver_config
            .driver_db_client
            .fetch_requests_by_status(
                RequestStatus::WitnessGeneration,
                &self.program_config.commitments,
                self.requester_config.l1_chain_id,
                self.requester_config.l2_chain_id,
            )
            .await?;

        let execution_requests = self
            .driver_config
            .driver_db_client
            .fetch_requests_by_status(
                RequestStatus::Execution,
                &self.program_config.commitments,
                self.requester_config.l1_chain_id,
                self.requester_config.l2_chain_id,
            )
            .await?;

        let requests = [witnessgen_requests, execution_requests].concat();

        // If a task is in the database in status Execution or WitnessGeneration but not in the
        // tasks map, set it to status FAILED.
        for request in requests {
            if !self.tasks.lock().await.contains_key(&request.id) {
                tracing::warn!(
                    request_id = request.id,
                    request_type = ?request.req_type,
                    "Task is in the database in status Execution or WitnessGeneration but not in the tasks map, setting to status FAILED."
                );
                self.driver_config
                    .driver_db_client
                    .update_request_status(request.id, RequestStatus::Failed)
                    .await?;
            }
        }

        Ok(())
    }

    /// Handle the ongoing witness generation and execution tasks.
    async fn handle_ongoing_tasks(&self) -> Result<()> {
        let mut tasks = self.tasks.lock().await;
        let mut completed = Vec::new();

        // Check and process completed tasks
        for (id, (handle, _)) in tasks.iter() {
            if handle.is_finished() {
                completed.push(*id);
            }
        }

        // Process completed tasks - this will properly await and drop them
        for id in completed {
            if let Some((handle, request)) = tasks.remove(&id) {
                // First await the handle to properly clean up the task.
                match handle.await {
                    Ok(result) => {
                        if let Err(e) = result {
                            warn!(
                                request_id = request.id,
                                request_type = ?request.req_type,
                                error = ?e,
                                "Task failed with error"
                            );
                            // Now safe to retry as original task is cleaned up
                            match self
                                .proof_requester
                                .handle_failed_request(
                                    request,
                                    ExecutionStatus::UnspecifiedExecutionStatus,
                                )
                                .await
                            {
                                Ok(_) => {
                                    ValidityGauge::ProofRequestRetryCount.increment(1.0);
                                }
                                Err(retry_err) => {
                                    warn!(error = ?retry_err, "Failed to retry request");
                                    ValidityGauge::RetryErrorCount.increment(1.0);
                                }
                            }
                        }
                    }
                    Err(e) => {
                        warn!(
                            request_id = request.id,
                            request_type = ?request.req_type,
                            error = ?e,
                            "Task panicked"
                        );
                        // Now safe to retry as original task is cleaned up
                        match self
                            .proof_requester
                            .handle_failed_request(
                                request,
                                ExecutionStatus::UnspecifiedExecutionStatus,
                            )
                            .await
                        {
                            Ok(_) => {
                                ValidityGauge::ProofRequestRetryCount.increment(1.0);
                            }
                            Err(retry_err) => {
                                warn!(error = ?retry_err, "Failed to retry request after panic");
                                ValidityGauge::RetryErrorCount.increment(1.0);
                            }
                        }
                    }
                }
            }
        }

        Ok(())
    }

    /// Initialize the proposer by cleaning up stale requests and creating new range proof requests
    /// for the proposer with the given chain ID.
    ///
    /// This function performs several key tasks:
    /// 1. Validates that the proposer's config matches the contract
    /// 2. Deletes unrecoverable requests (UNREQUESTED, EXECUTION, WITNESS_GENERATION)
    /// 3. Cancels PROVE requests with mismatched commitment configs
    /// 4. Identifies gaps between the latest proposed block and finalized block
    /// 5. Creates new range proof requests to cover those gaps
    ///
    /// The goal is to ensure the database is in a clean state and all block ranges
    /// between the latest proposed block and finalized block have corresponding requests.
    #[tracing::instrument(name = "proposer.initialize_proposer", skip(self))]
    pub async fn initialize_proposer(&self) -> Result<()> {
        // Validate the requester config matches the contract.
        self.validate_contract_config()
            .await
            .context("Failed to validate the requester config matches the contract.")?;

        // Delete all requests for the same chain ID that are of status UNREQUESTED, EXECUTION or
        // WITNESS_GENERATION as they're unrecoverable.
        self.driver_config
            .driver_db_client
            .delete_all_requests_with_statuses(
                &[
                    RequestStatus::Unrequested,
                    RequestStatus::Execution,
                    RequestStatus::WitnessGeneration,
                ],
                self.requester_config.l1_chain_id,
                self.requester_config.l2_chain_id,
            )
            .await?;

        // Cancel all requests in PROVE state for the same chain id's that have a different
        // commitment config.
        self.driver_config
            .driver_db_client
            .cancel_prove_requests_with_different_commitment_config(
                &self.program_config.commitments,
                self.requester_config.l1_chain_id,
                self.requester_config.l2_chain_id,
            )
            .await?;

        info!("Deleted all unrequested, execution, and witness generation requests and canceled all prove requests with different commitment configs.");

        Ok(())
    }

    /// Fetch and log the proposer metrics.
    pub async fn log_proposer_metrics(&self) -> Result<()> {
        // Get the latest proposed block number on the contract.
        let latest_proposed_block_number = get_latest_proposed_block_number(
            self.contract_config.l2oo_address,
            self.driver_config.fetcher.as_ref(),
        )
        .await?;

        // Get all completed range proofs from the database.
        let completed_range_proofs = self
            .driver_config
            .driver_db_client
            .fetch_completed_ranges(
                &self.program_config.commitments,
                latest_proposed_block_number as i64,
                self.requester_config.l1_chain_id,
                self.requester_config.l2_chain_id,
            )
            .await?;

        // Get the highest proven contiguous block.
        let highest_block_number = self
            .get_highest_proven_contiguous_block(completed_range_proofs)?
            .map_or(latest_proposed_block_number, |block| block as u64);

        // Fetch request counts for different statuses
        let commitments = &self.program_config.commitments;
        let l1_chain_id = self.requester_config.l1_chain_id;
        let l2_chain_id = self.requester_config.l2_chain_id;
        let db_client = &self.driver_config.driver_db_client;

        // Define statuses and their corresponding variable names
        let (
            num_unrequested_requests,
            num_prove_requests,
            num_execution_requests,
            num_witness_generation_requests,
        ) = (
            db_client
                .fetch_request_count(
                    RequestStatus::Unrequested,
                    commitments,
                    l1_chain_id,
                    l2_chain_id,
                )
                .await?,
            db_client
                .fetch_request_count(RequestStatus::Prove, commitments, l1_chain_id, l2_chain_id)
                .await?,
            db_client
                .fetch_request_count(
                    RequestStatus::Execution,
                    commitments,
                    l1_chain_id,
                    l2_chain_id,
                )
                .await?,
            db_client
                .fetch_request_count(
                    RequestStatus::WitnessGeneration,
                    commitments,
                    l1_chain_id,
                    l2_chain_id,
                )
                .await?,
        );

        // Log metrics
        info!(
            target: "proposer_metrics",
            "unrequested={num_unrequested_requests} prove={num_prove_requests} execution={num_execution_requests} witness_generation={num_witness_generation_requests} highest_contiguous_proven_block={highest_block_number} latest_proposed_block={latest_proposed_block_number}"
        );

        // Update gauges for proof counts
        ValidityGauge::CurrentUnrequestedProofs.set(num_unrequested_requests as f64);
        ValidityGauge::CurrentProvingProofs.set(num_prove_requests as f64);
        ValidityGauge::CurrentWitnessgenProofs.set(num_witness_generation_requests as f64);
        ValidityGauge::CurrentExecuteProofs.set(num_execution_requests as f64);
        ValidityGauge::HighestProvenContiguousBlock.set(highest_block_number as f64);
        ValidityGauge::LatestContractL2Block.set(latest_proposed_block_number as f64);

        // Get and set L2 block metrics
        let fetcher = &self.proof_requester.fetcher;
        ValidityGauge::L2UnsafeHeadBlock
            .set(fetcher.get_l2_header(BlockId::latest()).await?.number as f64);
        ValidityGauge::L2FinalizedBlock
            .set(fetcher.get_l2_header(BlockId::finalized()).await?.number as f64);

        // Get submission interval from contract and set gauge
        let contract_submission_interval: u64 = self
            .contract_config
            .l2oo_contract
            .submissionInterval()
            .call()
            .await?
            .try_into()
            .unwrap();

        let submission_interval =
            contract_submission_interval.max(self.requester_config.submission_interval);
        ValidityGauge::MinBlockToProveToAgg
            .set((latest_proposed_block_number + submission_interval) as f64);

        Ok(())
    }

    #[tracing::instrument(name = "proposer.run", skip(self))]
    pub async fn run(&self) -> Result<()> {
        // Handle the case where the proposer is being re-started and the proposer state needs to be
        // updated.
        self.initialize_proposer().await?;

        // Initialize the metrics gauges.
        ValidityGauge::init_all();

        // Parse the url for the gRPC server.
        let addr = self
            .requester_config
            .grpc_addr
            .parse()
            .context("Failed to parse gRPC address")?;
        info!("Starting Agglayer gRPC server on {}", addr);
        // Start the gRPC server
        tokio::spawn(
            tonic::transport::Server::builder()
                .add_service(ProofsServer::new(crate::proofs_service::Service::new(
                    self.proof_requester.clone(),
                    self.program_config.clone(),
                    self.requester_config.clone(),
                )))
                .serve(addr),
        );

        // Loop interval in seconds.
        loop {
            // Wrap the entire loop body in a match to handle errors
            match self.run_loop_iteration().await {
                Ok(_) => {
                    // Normal sleep between iterations
                    tokio::time::sleep(Duration::from_secs(self.driver_config.loop_interval)).await;
                }
                Err(e) => {
                    // Log the error
                    tracing::error!("Error in proposer loop: {:?}", e);
                    // Update the error gauge
                    ValidityGauge::TotalErrorCount.increment(1.0);
                    // Pause for 10 seconds before restarting
                    tracing::debug!("Pausing for 10 seconds before restarting the process");
                    tokio::time::sleep(Duration::from_secs(10)).await;
                }
            }
        }
    }

    // Run a single loop of the validity proposer.
    pub async fn run_loop_iteration(&self) -> Result<()> {
        // Validate the requester config matches the contract.
        self.validate_contract_config().await?;

        // Log the proposer metrics.
        self.log_proposer_metrics().await?;

        // Handle the ongoing tasks.
        self.handle_ongoing_tasks().await?;

        // Set orphaned WitnessGeneration and Execution tasks to status Failed.
        self.set_orphaned_tasks_to_failed().await?;

        // Get all proof statuses of all requests in the proving state.
        self.handle_proving_requests().await?;

        // Add new range requests to the database.
        self.add_new_ranges().await?;

<<<<<<< HEAD
        // Create aggregation proofs based on the completed range proofs. Checkpoints the block hash associated with the aggregation proof
        // in advance.
        // self.create_aggregation_proofs().await?;
=======
        // Create aggregation proofs based on the completed range proofs. Checkpoints the block hash
        // associated with the aggregation proof in advance.
        self.create_aggregation_proofs().await?;
>>>>>>> 18bd0de7

        // Request all unrequested proofs from the prover network.
        self.request_queued_proofs().await?;

        // Submit any aggregation proofs that are complete.
        // self.submit_agg_proofs().await?;

        // Update the chain lock.
        self.proof_requester
            .db_client
            .update_chain_lock(self.requester_config.l1_chain_id, self.requester_config.l2_chain_id)
            .await?;

        Ok(())
    }

    /// Get the highest block number at the end of the largest contiguous range of completed range
    /// proofs. Returns None if there are no completed range proofs.
    fn get_highest_proven_contiguous_block(
        &self,
        completed_range_proofs: Vec<(i64, i64)>,
    ) -> Result<Option<i64>> {
        if completed_range_proofs.is_empty() {
            return Ok(None);
        }

        let mut current_end = completed_range_proofs[0].1;

        for proof in completed_range_proofs.iter().skip(1) {
            if proof.0 != current_end {
                break;
            }
            current_end = proof.1;
        }

        Ok(Some(current_end))
    }

    /// Sign a transaction request.
    async fn sign_transaction_request(
        &self,
        transaction_request: N::TransactionRequest,
    ) -> Result<PendingTransactionBuilder<N>> {
        sign_transaction_request_inner(
            self.driver_config.proposer_signer.clone(),
            self.driver_config.fetcher.as_ref().rpc_config.l1_rpc.clone(),
            transaction_request,
        )
        .await
    }
}

/// Sign a transaction request using the configured `proposer_signer`.
async fn sign_transaction_request_inner<N>(
    proposer_signer: ProposerSigner,
    l1_rpc: Url,
    mut transaction_request: N::TransactionRequest,
) -> Result<PendingTransactionBuilder<N>>
where
    N: Network<UnsignedTx = TypedTransaction, TxEnvelope = TxEnvelope>,
    N::TransactionRequest: TransactionBuilder4844,
{
    match proposer_signer {
        ProposerSigner::Web3Signer(signer_url, signer_address) => {
            // Set the from address to the signer address.
            transaction_request.set_from(signer_address);

            // Fill the transaction request with all of the relevant gas and nonce information.
            let provider = ProviderBuilder::new().network::<N>().connect_http(l1_rpc);
            let filled_tx = provider.fill(transaction_request).await?;

            // Sign the transaction request using the Web3Signer.
            let web3_provider = ProviderBuilder::new().network::<N>().connect_http(signer_url);
            let signer = Web3Signer::new(web3_provider.clone(), signer_address);

            let tx = filled_tx.as_builder().unwrap().clone();

            // NOTE: This is a hack because there is not a "data" field on the TransactionRequest.
            // `eth_signTransaction` expects a "data" field with the calldata.
            // TODO: Once alloy fixes this, we can remove this wrapper.
            let wrapper = TransactionRequestWrapper::<N>::new(tx);

            let raw: Bytes =
                signer.provider().client().request("eth_signTransaction", (wrapper,)).await?;

            let tx_envelope = N::TxEnvelope::decode_2718(&mut raw.as_ref()).unwrap();

            Ok(provider.send_tx_envelope(tx_envelope).await?)
        }
        ProposerSigner::LocalSigner(private_key) => {
            let provider = ProviderBuilder::new()
                .network::<N>()
                .wallet(EthereumWallet::new(private_key.clone()))
                .connect_http(l1_rpc);

            // Set the from address to the Ethereum wallet address.
            transaction_request.set_from(private_key.address());

            // Fill the transaction request with all of the relevant gas and nonce information.
            let filled_tx = provider.fill(transaction_request).await?;

            Ok(provider.send_tx_envelope(filled_tx.as_envelope().unwrap().clone()).await?)
        }
    }
}

/// A wrapper around `TransactionRequest` that adds a data field as bytes.
///
/// This is needed because:
/// 1. The `TransactionRequest` trait and `TransactionBuilder` trait don't include methods to set
///    the "data" field directly (only `input()` and `set_input()` are available).
/// 2. Web3Signer's `eth_signTransaction` method specifically expects a "data" field in the JSON-RPC
///    request, not the "input" field.
/// 3. While the alloy-rpc-types-eth crate has methods like `normalize_data()` and `set_both()` to
///    work with both fields, these are only implemented on the specific Ethereum transaction type
///    struct and aren't accessible through the generic `N::TransactionRequest` interface we're
///    using here.
///
/// TODO(fakedev9999): Once alloy fixes this, we can remove this wrapper.
#[derive(Debug, Clone, Serialize, Deserialize)]
pub struct TransactionRequestWrapper<N: Network> {
    /// The underlying transaction request
    #[serde(flatten)]
    pub tx: N::TransactionRequest,
    /// The transaction data as bytes
    pub data: Option<Bytes>,
}

impl<N: Network> TransactionRequestWrapper<N> {
    /// Create a new wrapper around a transaction request
    pub fn new(tx: N::TransactionRequest) -> Self {
        let data = tx.input().cloned();
        Self { tx, data }
    }
}

#[cfg(test)]
mod tests {
    use alloy_network::Ethereum;
    use alloy_primitives::address;

    use super::*;

    #[tokio::test]
    #[ignore]
    async fn test_sign_transaction_request() {
        let proposer_signer = ProposerSigner::Web3Signer(
            "http://localhost:9000".parse().unwrap(),
            "0x9b3F173823E944d183D532ed236Ee3B83Ef15E1d".parse().unwrap(),
        );

        let provider = ProviderBuilder::new()
            .network::<Ethereum>()
            .connect_http("http://localhost:8545".parse().unwrap());

        let l2oo_contract = OPSuccinctL2OOContract::new(
            address!("0xDafA1019F21AB8B27b319B1085f93673F02A69B7"),
            provider.clone(),
        );

        let latest_header = provider.get_block(BlockId::latest()).await.unwrap().unwrap();

        let transaction_request = l2oo_contract
            .checkpointBlockHash(U256::from(latest_header.header.number))
            .into_transaction_request();

        let signed_tx = sign_transaction_request_inner::<Ethereum>(
            proposer_signer,
            "http://localhost:8545".parse().unwrap(),
            transaction_request,
        )
        .await
        .unwrap();

        println!("Signed transaction receipt: {:?}", signed_tx.get_receipt().await.unwrap());
    }
}<|MERGE_RESOLUTION|>--- conflicted
+++ resolved
@@ -1172,15 +1172,9 @@
         // Add new range requests to the database.
         self.add_new_ranges().await?;
 
-<<<<<<< HEAD
-        // Create aggregation proofs based on the completed range proofs. Checkpoints the block hash associated with the aggregation proof
-        // in advance.
-        // self.create_aggregation_proofs().await?;
-=======
         // Create aggregation proofs based on the completed range proofs. Checkpoints the block hash
         // associated with the aggregation proof in advance.
-        self.create_aggregation_proofs().await?;
->>>>>>> 18bd0de7
+        // self.create_aggregation_proofs().await?;
 
         // Request all unrequested proofs from the prover network.
         self.request_queued_proofs().await?;
