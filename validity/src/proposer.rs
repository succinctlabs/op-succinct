--- conflicted
+++ resolved
@@ -23,15 +23,9 @@
 
 use crate::{
     db::{DriverDBClient, OPSuccinctRequest, RequestMode, RequestStatus, RequestType},
-<<<<<<< HEAD
     find_gaps, get_latest_proposed_block_number, get_ranges_to_prove_by_blocks,
     get_ranges_to_prove_by_gas, CommitmentConfig, ContractConfig, OPSuccinctProofRequester,
-    ProgramConfig, RequesterConfig, ValidityGauge,
-=======
-    find_gaps, get_latest_proposed_block_number, get_ranges_to_prove, CommitmentConfig,
-    ContractConfig, OPSuccinctProofRequester, ProgramConfig, RequestExecutionStatistics,
-    RequesterConfig, ValidityGauge,
->>>>>>> 2ee118c3
+    ProgramConfig, RequestExecutionStatistics, RequesterConfig, ValidityGauge,
 };
 
 /// Configuration for the driver.
@@ -978,11 +972,7 @@
                     output.output_root,
                     U256::from(completed_agg_proof.end_block),
                     U256::from(completed_agg_proof.checkpointed_l1_block_number.unwrap()),
-<<<<<<< HEAD
                     completed_agg_proof.proof.clone().unwrap().into(),
-=======
-                    completed_agg_proof.proof.as_ref().unwrap().clone().into(),
->>>>>>> 2ee118c3
                     self.requester_config.prover_address,
                 )
                 .value(init_bond)
