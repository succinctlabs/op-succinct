--- conflicted
+++ resolved
@@ -26,12 +26,9 @@
     pub mock: bool,
     pub signer_url: Option<Url>,
     pub signer_address: Option<Address>,
-<<<<<<< HEAD
     pub agglayer: bool,
     pub grpc_addr: String,
-=======
     pub safe_db_fallback: bool,
->>>>>>> 29516244
 }
 
 /// Helper function to get environment variables with a default value and parse them.
@@ -115,12 +112,9 @@
         loop_interval,
         signer_url,
         signer_address,
-<<<<<<< HEAD
+        safe_db_fallback: get_env_var("SAFE_DB_FALLBACK", Some(false))?,
         agglayer: get_env_var("AGGLAYER", Some(false))?,
         grpc_addr: get_env_var("GRPC_ADDRESS", Some("localhost:50051".to_string()))?,
-=======
-        safe_db_fallback: get_env_var("SAFE_DB_FALLBACK", Some(false))?,
->>>>>>> 29516244
     };
 
     Ok(config)
