{
<<<<<<< HEAD
  "chainId": 0,
  "challenger": "0x0000000000000000000000000000000000000000",
  "finalizationPeriod": 0,
  "l2BlockTime": 2,
  "l2OutputOracleProxy": "0xdfe97868233d1aa22e815a266982f2cf17685a27",
  "l2RollupNode": "",
  "owner": "0x0000000000000000000000000000000000000000",
  "proposer": "0x0000000000000000000000000000000000000000",
  "rollupConfigHash": "0x7cfdc1b0168f70e9b2b7aaf126025ec80e6d476309b0803b30c6e58faaba4213",
  "startingBlockNumber": 0,
  "submissionInterval": 150,
  "verifierGateway": "0x3B6041173B80E77f038f3F2C0f9744f04837185e",
  "vkey": "0x0000000000000000000000000000000000000000000000000000000000000000"
=======
    "startingBlockNumber": 16621800,
    "l2RollupNode": "",
    "submissionInterval": 150,
    "l2BlockTime": 2,
    "proposer": "0x0000000000000000000000000000000000000000",
    "challenger": "0x0000000000000000000000000000000000000000",
    "finalizationPeriod": 0,
    "chainId": 11155420,
    "owner": "0xDEd0000E32f8F40414d3ab3a830f735a3553E18e",
    "vkey": "0x0010ea62be193a3c288183b203657e75184b8b92d5f872a25e2ff065d5e9c84d",
    "verifierGateway": "0x3B6041173B80E77f038f3F2C0f9744f04837185e",
    "l2OutputOracleProxy": "0x863508f057c09f7b94e582d74404859ecd36a306"
>>>>>>> 267fe2a4
}<|MERGE_RESOLUTION|>--- conflicted
+++ resolved
@@ -1,10 +1,9 @@
 {
-<<<<<<< HEAD
-  "chainId": 0,
+  "chainId": 11155420,
   "challenger": "0x0000000000000000000000000000000000000000",
   "finalizationPeriod": 0,
   "l2BlockTime": 2,
-  "l2OutputOracleProxy": "0xdfe97868233d1aa22e815a266982f2cf17685a27",
+  "l2OutputOracleProxy": "0x863508f057c09f7b94e582d74404859ecd36a306",
   "l2RollupNode": "",
   "owner": "0x0000000000000000000000000000000000000000",
   "proposer": "0x0000000000000000000000000000000000000000",
@@ -12,19 +11,5 @@
   "startingBlockNumber": 0,
   "submissionInterval": 150,
   "verifierGateway": "0x3B6041173B80E77f038f3F2C0f9744f04837185e",
-  "vkey": "0x0000000000000000000000000000000000000000000000000000000000000000"
-=======
-    "startingBlockNumber": 16621800,
-    "l2RollupNode": "",
-    "submissionInterval": 150,
-    "l2BlockTime": 2,
-    "proposer": "0x0000000000000000000000000000000000000000",
-    "challenger": "0x0000000000000000000000000000000000000000",
-    "finalizationPeriod": 0,
-    "chainId": 11155420,
-    "owner": "0xDEd0000E32f8F40414d3ab3a830f735a3553E18e",
-    "vkey": "0x0010ea62be193a3c288183b203657e75184b8b92d5f872a25e2ff065d5e9c84d",
-    "verifierGateway": "0x3B6041173B80E77f038f3F2C0f9744f04837185e",
-    "l2OutputOracleProxy": "0x863508f057c09f7b94e582d74404859ecd36a306"
->>>>>>> 267fe2a4
+  "vkey": "0x0010ea62be193a3c288183b203657e75184b8b92d5f872a25e2ff065d5e9c84d"
 }