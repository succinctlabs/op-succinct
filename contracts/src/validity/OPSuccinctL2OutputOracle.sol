// SPDX-License-Identifier: MIT
pragma solidity ^0.8.15;

import {Initializable} from "@openzeppelin/contracts/proxy/utils/Initializable.sol";
import {ISemver} from "interfaces/universal/ISemver.sol";
import {Types} from "@optimism/src/libraries/Types.sol";
import {AggregationOutputs} from "../lib/Types.sol";
import {Constants} from "@optimism/src/libraries/Constants.sol";
import {ISP1Verifier} from "@sp1-contracts/src/ISP1Verifier.sol";
import {GameType, GameTypes, Claim} from "@optimism/src/dispute/lib/Types.sol";
import {IDisputeGame} from "interfaces/dispute/IDisputeGame.sol";
import {IDisputeGameFactory} from "interfaces/dispute/IDisputeGameFactory.sol";

/// @custom:proxied
/// @title OPSuccinctL2OutputOracle
/// @notice The OPSuccinctL2OutputOracle contains an array of L2 state outputs, where each output is a
///         commitment to the state of the L2 chain. Other contracts like the OptimismPortal use
///         these outputs to verify information about the state of L2. The outputs posted to this contract
///         are proved to be valid with `op-succinct`.
contract OPSuccinctL2OutputOracle is Initializable, ISemver {
    /// @notice Configuration parameters for OP Succinct verification.
    struct OpSuccinctConfig {
        /// @notice The verification key of the aggregation SP1 program.
        bytes32 aggregationVkey;
        /// @notice The 32 byte commitment to the BabyBear representation of the verification key of
        /// the range SP1 program. Specifically, this verification key is the output of converting
        /// the [u32; 8] range BabyBear verification key to a [u8; 32] array.
        bytes32 rangeVkeyCommitment;
        /// @notice The hash of the chain's rollup config, which ensures the proofs submitted are for
        /// the correct chain. This is used to prevent replay attacks.
        bytes32 rollupConfigHash;
    }

    /// @notice Parameters to initialize the OPSuccinctL2OutputOracle contract.
    struct InitParams {
        address challenger;
        address proposer;
        address owner;
        uint256 finalizationPeriodSeconds;
        uint256 l2BlockTime;
        bytes32 aggregationVkey;
        bytes32 rangeVkeyCommitment;
        bytes32 rollupConfigHash;
        bytes32 startingOutputRoot;
        uint256 startingBlockNumber;
        uint256 startingTimestamp;
        uint256 submissionInterval;
        address verifier;
        uint256 fallbackTimeout;
    }

    /// @notice The number of the first L2 block recorded in this contract.
    uint256 public startingBlockNumber;

    /// @notice The timestamp of the first L2 block recorded in this contract.
    uint256 public startingTimestamp;

    /// @notice An array of L2 output proposals.
    Types.OutputProposal[] internal l2Outputs;

    /// @notice The minimum interval in L2 blocks at which checkpoints must be submitted.
    /// @custom:network-specific
    uint256 public submissionInterval;

    /// @notice The time between L2 blocks in seconds. Once set, this value MUST NOT be modified.
    /// @custom:network-specific
    uint256 public l2BlockTime;

    /// @notice The address of the challenger. Can be updated via upgrade.
    /// @custom:network-specific
    address public challenger;

    /// @notice The address of the proposer. Can be updated via upgrade. DEPRECATED: Use approvedProposers mapping instead.
    /// @custom:network-specific
    /// @custom:deprecated
    address public proposer;

    /// @notice The minimum time (in seconds) that must elapse before a withdrawal can be finalized.
    /// @custom:network-specific
    uint256 public finalizationPeriodSeconds;

    /// @notice The verification key of the aggregation SP1 program.
    /// @custom:deprecated
    bytes32 public aggregationVkey;

    /// @notice The 32 byte commitment to the BabyBear representation of the verification key of the range SP1 program. Specifically,
    /// this verification is the output of converting the [u32; 8] range BabyBear verification key to a [u8; 32] array.
    /// @custom:deprecated
    bytes32 public rangeVkeyCommitment;

    /// @notice The deployed SP1Verifier contract to verify proofs.
    address public verifier;

    /// @notice The hash of the chain's rollup config, which ensures the proofs submitted are for the correct chain.
    /// @custom:deprecated
    bytes32 public rollupConfigHash;

    /// @notice The owner of the contract, who has admin permissions.
    address public owner;

    /// @notice The proposers that can propose new proofs.
    mapping(address => bool) public approvedProposers;

    /// @notice A trusted mapping of block numbers to block hashes.
    mapping(uint256 => bytes32) public historicBlockHashes;

    /// @notice Activate optimistic mode. When true, the contract will accept outputs without verification.
    bool public optimisticMode;

    /// @notice The time threshold (in seconds) after which anyone can submit a proposal if no proposal has been submitted.
    ///         Only applies in permissioned mode.
    /// @custom:network-specific
    uint256 public fallbackTimeout;

    /// @notice Mapping of configuration names to OpSuccinctConfig structs.
    mapping(bytes32 => OpSuccinctConfig) public opSuccinctConfigs;

    /// @notice The genesis configuration name.
    bytes32 public constant GENESIS_CONFIG_NAME = keccak256("opsuccinct_genesis");

    /// @notice The dispute game factory contract.
    /// If running with the L2OutputOracle directly, without the OPSuccinctDisputeGame wrapper,
    /// this is set to the zero address.
    address public disputeGameFactory;

    /// @notice Whether or not we are inside a call to DisputeGameFactory.create.
    bool internal _enteredDGFCreate;

    ////////////////////////////////////////////////////////////
    //                         Events                         //
    ////////////////////////////////////////////////////////////

    /// @notice Emitted when an output is proposed.
    /// @param outputRoot    The output root.
    /// @param l2OutputIndex The index of the output in the l2Outputs array.
    /// @param l2BlockNumber The L2 block number of the output root.
    /// @param l1Timestamp   The L1 timestamp when proposed.
    event OutputProposed(
        bytes32 indexed outputRoot, uint256 indexed l2OutputIndex, uint256 indexed l2BlockNumber, uint256 l1Timestamp
    );

    /// @notice Emitted when outputs are deleted.
    /// @param prevNextOutputIndex Next L2 output index before the deletion.
    /// @param newNextOutputIndex  Next L2 output index after the deletion.
    event OutputsDeleted(uint256 indexed prevNextOutputIndex, uint256 indexed newNextOutputIndex);

    /// @notice Emitted when an OP Succinct configuration is updated.
    /// @param configName The name of the configuration.
    /// @param aggregationVkey The aggregation verification key.
    /// @param rangeVkeyCommitment The range verification key commitment.
    /// @param rollupConfigHash The rollup config hash.
    event OpSuccinctConfigUpdated(
        bytes32 indexed configName, bytes32 aggregationVkey, bytes32 rangeVkeyCommitment, bytes32 rollupConfigHash
    );

    /// @notice Emitted when an OP Succinct configuration is deleted.
    /// @param configName The name of the configuration that was deleted.
    event OpSuccinctConfigDeleted(bytes32 indexed configName);

    /// @notice Emitted when the verifier address is updated.
    /// @param oldVerifier The old verifier address.
    /// @param newVerifier The new verifier address.
    event VerifierUpdated(address indexed oldVerifier, address indexed newVerifier);

    /// @notice Emitted when the owner address is updated.
    /// @param previousOwner The previous owner address.
    /// @param newOwner The new owner address.
    event OwnershipTransferred(address indexed previousOwner, address indexed newOwner);

    /// @notice Emitted when a proposer address is added.
    /// @param proposer The proposer address.
    /// @param added Whether the proposer was added or removed.
    event ProposerUpdated(address indexed proposer, bool added);

    /// @notice Emitted when the submission interval is updated.
    /// @param oldSubmissionInterval The old submission interval.
    /// @param newSubmissionInterval The new submission interval.
    event SubmissionIntervalUpdated(uint256 oldSubmissionInterval, uint256 newSubmissionInterval);

    /// @notice Emitted when the optimistic mode is toggled.
    /// @param enabled Indicates whether optimistic mode is enabled or disabled.
    /// @param finalizationPeriodSeconds The new finalization period in seconds.
    event OptimisticModeToggled(bool indexed enabled, uint256 finalizationPeriodSeconds);

    /// @notice Emitted when the dispute game factory address is set.
    /// @param disputeGameFactory The dispute game factory address.
    event DisputeGameFactorySet(address indexed disputeGameFactory);

    ////////////////////////////////////////////////////////////
    //                         Errors                         //
    ////////////////////////////////////////////////////////////

    /// @notice The L1 block hash is not available. If the block hash requested is not in the last 256 blocks,
    ///         it is not available.
    error L1BlockHashNotAvailable();

    /// @notice The L1 block hash is not checkpointed.
    error L1BlockHashNotCheckpointed();

    /// @notice Semantic version.
    /// @custom:semver v3.0.0
    string public constant version = "v3.0.0";

    /// @notice The version of the initializer on the contract. Used for managing upgrades.
    uint8 public constant initializerVersion = 3;

    ////////////////////////////////////////////////////////////
    //                        Modifiers                       //
    ////////////////////////////////////////////////////////////

    modifier onlyOwner() {
        require(msg.sender == owner, "L2OutputOracle: caller is not the owner");
        _;
    }

    modifier whenOptimistic() {
        require(optimisticMode, "L2OutputOracle: optimistic mode is not enabled");
        _;
    }

    modifier whenNotOptimistic() {
        require(!optimisticMode, "L2OutputOracle: optimistic mode is enabled");
        _;
    }

    ////////////////////////////////////////////////////////////
    //                        Functions                       //
    ////////////////////////////////////////////////////////////

    /// @notice Constructs the OPSuccinctL2OutputOracle contract. Disables initializers.
    constructor() {
        _disableInitializers();
    }

    /// @notice Initializer.
    /// @param _initParams The initialization parameters for the contract.
    function initialize(InitParams memory _initParams) public reinitializer(initializerVersion) {
        require(_initParams.submissionInterval > 0, "L2OutputOracle: submission interval must be greater than 0");
        require(_initParams.l2BlockTime > 0, "L2OutputOracle: L2 block time must be greater than 0");
        require(
            _initParams.startingTimestamp <= block.timestamp,
            "L2OutputOracle: starting L2 timestamp must be less than current time"
        );

        submissionInterval = _initParams.submissionInterval;
        l2BlockTime = _initParams.l2BlockTime;

        // For proof verification to work, there must be an initial output.
        // Disregard the _startingBlockNumber and _startingTimestamp parameters during upgrades, as they're already set.
        if (l2Outputs.length == 0) {
            l2Outputs.push(
                Types.OutputProposal({
                    outputRoot: _initParams.startingOutputRoot,
                    timestamp: uint128(_initParams.startingTimestamp),
                    l2BlockNumber: uint128(_initParams.startingBlockNumber)
                })
            );

            startingBlockNumber = _initParams.startingBlockNumber;
            startingTimestamp = _initParams.startingTimestamp;
        }

        challenger = _initParams.challenger;
        finalizationPeriodSeconds = _initParams.finalizationPeriodSeconds;

        // Add the initial proposer.
        approvedProposers[_initParams.proposer] = true;

        // Initialize the permissionless fallback timeout.
        fallbackTimeout = _initParams.fallbackTimeout;

        // Initialize genesis configuration
        opSuccinctConfigs[GENESIS_CONFIG_NAME] = OpSuccinctConfig({
            aggregationVkey: _initParams.aggregationVkey,
            rangeVkeyCommitment: _initParams.rangeVkeyCommitment,
            rollupConfigHash: _initParams.rollupConfigHash
        });

        verifier = _initParams.verifier;

        owner = _initParams.owner;

        _enteredDGFCreate = false;

<<<<<<< HEAD
        /// This is set to the zero address by default.
=======
        // This is set to the zero address by default.
>>>>>>> 2ee118c3
        disputeGameFactory = address(0);
    }

    /// @notice Deletes all output proposals after and including the proposal that corresponds to
    ///         the given output index. Only the challenger address can delete outputs.
    /// @param _l2OutputIndex Index of the first L2 output to be deleted.
    ///                       All outputs after this output will also be deleted.
    function deleteL2Outputs(uint256 _l2OutputIndex) external {
        require(msg.sender == challenger, "L2OutputOracle: only the challenger address can delete outputs");

        // Make sure we're not *increasing* the length of the array.
        require(
            _l2OutputIndex < l2Outputs.length, "L2OutputOracle: cannot delete outputs after the latest output index"
        );

        // Do not allow deleting any outputs that have already been finalized.
        require(
            block.timestamp - l2Outputs[_l2OutputIndex].timestamp < finalizationPeriodSeconds,
            "L2OutputOracle: cannot delete outputs that have already been finalized"
        );

        uint256 prevNextL2OutputIndex = nextOutputIndex();

        // Use assembly to delete the array elements because Solidity doesn't allow it.
        assembly {
            sstore(l2Outputs.slot, _l2OutputIndex)
        }

        emit OutputsDeleted(prevNextL2OutputIndex, _l2OutputIndex);
    }

    /// @notice Accepts an outputRoot and the timestamp of the corresponding L2 block.
    ///         The timestamp must be equal to the current value returned by `nextTimestamp()` in
    ///         order to be accepted. This function may only be called by the Proposer.
    /// @param _configName The name of the OP Succinct configuration to use.
    /// @param _outputRoot    The L2 output of the checkpoint block.
    /// @param _l2BlockNumber The L2 block number that resulted in _outputRoot.
    /// @param _l1BlockNumber The block number with the specified block hash.
    /// @param _proof The aggregation proof that proves the transition from the latest L2 output to the new L2 output.
    /// @param _proverAddress The address of the prover that submitted the proof. Note: proverAddress is not required to be the tx.origin as there is no reason to front-run the prover in the full validity setting.
    /// @dev Modified the function signature to exclude the `_l1BlockHash` parameter, as it's redundant
    ///      for OP Succinct given the `_l1BlockNumber` parameter.
    /// @dev Security Note: This contract uses `tx.origin` for proposer permission control due to usage of this contract
    ///      in the OPSuccinctDisputeGame, created via DisputeGameFactory using the Clone With Immutable Arguments (CWIA) pattern.
    ///
    ///      In this setup:
    ///      - `msg.sender` is the newly created game contract, not an approved proposer.
    ///      - `tx.origin` identifies the actual user initiating the transaction.
    ///
    ///      While `tx.origin` can be vulnerable in general, it is safe here because:
    ///      - Only trusted proposers/relayers call this contract.
    ///      - Proposers are expected to interact solely with trusted contracts.
    ///
    ///      As long as proposers avoid untrusted contracts, `tx.origin` is as secure as `msg.sender` in this context.
    function proposeL2Output(
        bytes32 _configName,
        bytes32 _outputRoot,
        uint256 _l2BlockNumber,
        uint256 _l1BlockNumber,
        bytes memory _proof,
        address _proverAddress
    ) external whenNotOptimistic {
        // The proposer must be explicitly approved, or the zero address must be approved (permissionless proposing),
        // or the fallback timeout has been exceeded allowing anyone to propose.
        require(
            approvedProposers[tx.origin] || approvedProposers[address(0)]
                || (block.timestamp - lastProposalTimestamp() > fallbackTimeout),
            "L2OutputOracle: only approved proposers can propose new outputs"
        );

        require(
            _l2BlockNumber >= nextBlockNumber(),
            "L2OutputOracle: block number must be greater than or equal to next expected block number"
        );

        require(
            computeL2Timestamp(_l2BlockNumber) < block.timestamp,
            "L2OutputOracle: cannot propose L2 output in the future"
        );

        // If the dispute game factory is set, make sure that we are calling this function from within
        // DisputeGameFactory.create.
        if (disputeGameFactory != address(0)) {
            require(
                _enteredDGFCreate,
                "L2OutputOracle: cannot propose L2 output from outside DisputeGameFactory.create while disputeGameFactory is set"
            );
        } else {
            require(
                !_enteredDGFCreate,
                "L2OutputOracle: cannot propose L2 output from inside DisputeGameFactory.create without setting disputeGameFactory"
            );
        }

        require(_outputRoot != bytes32(0), "L2OutputOracle: L2 output proposal cannot be the zero hash");

        OpSuccinctConfig memory config = opSuccinctConfigs[_configName];
        require(isValidOpSuccinctConfig(config), "L2OutputOracle: invalid OP Succinct configuration");

        bytes32 l1BlockHash = historicBlockHashes[_l1BlockNumber];
        if (l1BlockHash == bytes32(0)) {
            revert L1BlockHashNotCheckpointed();
        }

        AggregationOutputs memory publicValues = AggregationOutputs({
            l1Head: l1BlockHash,
            l2PreRoot: l2Outputs[latestOutputIndex()].outputRoot,
            claimRoot: _outputRoot,
            claimBlockNum: _l2BlockNumber,
            rollupConfigHash: config.rollupConfigHash,
            rangeVkeyCommitment: config.rangeVkeyCommitment,
            proverAddress: _proverAddress
        });

        ISP1Verifier(verifier).verifyProof(config.aggregationVkey, abi.encode(publicValues), _proof);

        emit OutputProposed(_outputRoot, nextOutputIndex(), _l2BlockNumber, block.timestamp);

        l2Outputs.push(
            Types.OutputProposal({
                outputRoot: _outputRoot,
                timestamp: uint128(block.timestamp),
                l2BlockNumber: uint128(_l2BlockNumber)
            })
        );
    }

    /// @notice Accepts an outputRoot and the timestamp of the corresponding L2 block.
    ///         The timestamp must be equal to the current value returned by `nextTimestamp()` in
    ///         order to be accepted. This function may only be called by the Proposer.
    /// @param _outputRoot    The L2 output of the checkpoint block.
    /// @param _l2BlockNumber The L2 block number that resulted in _outputRoot.
    /// @param _l1BlockHash   A block hash which must be included in the current chain.
    /// @param _l1BlockNumber The block number with the specified block hash.
    /// @dev This function is sourced from the original L2OutputOracle contract. The only modification is that the proposer address must be in the approvedProposers mapping, or permissionless proposing is enabled.
    /// @dev This function is not compatible with the `OPSuccinctDisputeGame` contract as it uses `msg.sender` for proposer permission control.
    ///      See `whenNotOptimistic` implementation of `proposeL2Output` for more details.
    ///      If the functionality for optimistic mode is needed in the `OPSuccinctDisputeGame` contract, use mock mode instead.
    function proposeL2Output(bytes32 _outputRoot, uint256 _l2BlockNumber, bytes32 _l1BlockHash, uint256 _l1BlockNumber)
        external
        payable
        whenOptimistic
    {
        // The proposer must be explicitly approved, or the zero address must be approved (permissionless proposing).
        // In optimistic mode, there is NO permissionless fallback timeout. That is, no matter how long it has been since the last proposal,
        // non-permissioned proposers cannot propose in optimistic mode.
        require(
            approvedProposers[msg.sender] || approvedProposers[address(0)],
            "L2OutputOracle: only approved proposers can propose new outputs"
        );

        require(
            _l2BlockNumber == nextBlockNumber(),
            "L2OutputOracle: block number must be equal to next expected block number"
        );

        require(
            computeL2Timestamp(_l2BlockNumber) < block.timestamp,
            "L2OutputOracle: cannot propose L2 output in the future"
        );

        require(_outputRoot != bytes32(0), "L2OutputOracle: L2 output proposal cannot be the zero hash");

        if (_l1BlockHash != bytes32(0)) {
            // This check allows the proposer to propose an output based on a given L1 block,
            // without fear that it will be reorged out.
            // It will also revert if the blockheight provided is more than 256 blocks behind the
            // chain tip (as the hash will return as zero). This does open the door to a griefing
            // attack in which the proposer's submission is censored until the block is no longer
            // retrievable, if the proposer is experiencing this attack it can simply leave out the
            // blockhash value, and delay submission until it is confident that the L1 block is
            // finalized.
            require(
                blockhash(_l1BlockNumber) == _l1BlockHash,
                "L2OutputOracle: block hash does not match the hash at the expected height"
            );
        }

        emit OutputProposed(_outputRoot, nextOutputIndex(), _l2BlockNumber, block.timestamp);

        l2Outputs.push(
            Types.OutputProposal({
                outputRoot: _outputRoot,
                timestamp: uint128(block.timestamp),
                l2BlockNumber: uint128(_l2BlockNumber)
            })
        );
    }

    /// @notice Proposes an L2 output through the dispute game factory.
<<<<<<< HEAD
=======
    /// @dev We can only invoke `disputeGameFactory.create` through this function, ensuring that
    ///      no one can interact with `proposeL2Output` directly when the dispute game factory is set.
>>>>>>> 2ee118c3
    /// @param _configName The name of the OpSuccinctConfig to use.
    /// @param _outputRoot The root of the L2 output to propose.
    /// @param _l2BlockNumber The L2 block number of the output to propose.
    /// @param _l1BlockNumber The L1 block number of the output to propose.
    /// @param _proof The proof of the output to propose.
    /// @param _proverAddress The address of the prover to use.
    /// @return _game The dispute game created.
    function dgfProposeL2Output(
        bytes32 _configName,
        bytes32 _outputRoot,
        uint256 _l2BlockNumber,
        uint256 _l1BlockNumber,
        bytes memory _proof,
        address _proverAddress
    ) external payable whenNotOptimistic returns (IDisputeGame _game) {
        require(disputeGameFactory != address(0), "L2OutputOracle: dispute game factory is not set");

        _enteredDGFCreate = true;
        _game = IDisputeGameFactory(disputeGameFactory).create{value: msg.value}(
            GameTypes.OP_SUCCINCT,
            Claim.wrap(_outputRoot),
            abi.encodePacked(_l2BlockNumber, _l1BlockNumber, _proverAddress, _configName, _proof)
        );
        _enteredDGFCreate = false;
    }

    /// @notice Checkpoints a block hash at a given block number.
    /// @param _blockNumber Block number to checkpoint the hash at.
    /// @dev If the block hash is not available, this will revert.
    function checkpointBlockHash(uint256 _blockNumber) external {
        bytes32 blockHash = blockhash(_blockNumber);
        if (blockHash == bytes32(0)) {
            revert L1BlockHashNotAvailable();
        }
        historicBlockHashes[_blockNumber] = blockHash;
    }

    /// @notice Returns an output by index. Needed to return a struct instead of a tuple.
    /// @param _l2OutputIndex Index of the output to return.
    /// @return The output at the given index.
    function getL2Output(uint256 _l2OutputIndex) external view returns (Types.OutputProposal memory) {
        return l2Outputs[_l2OutputIndex];
    }

    /// @notice Returns the index of the L2 output that checkpoints a given L2 block number.
    ///         Uses a binary search to find the first output greater than or equal to the given
    ///         block.
    /// @param _l2BlockNumber L2 block number to find a checkpoint for.
    /// @return Index of the first checkpoint that commits to the given L2 block number.
    function getL2OutputIndexAfter(uint256 _l2BlockNumber) public view returns (uint256) {
        // Make sure an output for this block number has actually been proposed.
        require(
            _l2BlockNumber <= latestBlockNumber(),
            "L2OutputOracle: cannot get output for a block that has not been proposed"
        );

        // Make sure there's at least one output proposed.
        require(l2Outputs.length > 0, "L2OutputOracle: cannot get output as no outputs have been proposed yet");

        // Find the output via binary search, guaranteed to exist.
        uint256 lo = 0;
        uint256 hi = l2Outputs.length;
        while (lo < hi) {
            uint256 mid = (lo + hi) / 2;
            if (l2Outputs[mid].l2BlockNumber < _l2BlockNumber) {
                lo = mid + 1;
            } else {
                hi = mid;
            }
        }

        return lo;
    }

    /// @notice Returns the L2 output proposal that checkpoints a given L2 block number.
    ///         Uses a binary search to find the first output greater than or equal to the given
    ///         block.
    /// @param _l2BlockNumber L2 block number to find a checkpoint for.
    /// @return First checkpoint that commits to the given L2 block number.
    function getL2OutputAfter(uint256 _l2BlockNumber) external view returns (Types.OutputProposal memory) {
        return l2Outputs[getL2OutputIndexAfter(_l2BlockNumber)];
    }

    /// @notice Returns the number of outputs that have been proposed.
    ///         Will revert if no outputs have been proposed yet.
    /// @return The number of outputs that have been proposed.
    function latestOutputIndex() public view returns (uint256) {
        return l2Outputs.length - 1;
    }

    /// @notice Returns the index of the next output to be proposed.
    /// @return The index of the next output to be proposed.
    function nextOutputIndex() public view returns (uint256) {
        return l2Outputs.length;
    }

    /// @notice Returns the block number of the latest submitted L2 output proposal.
    ///         If no proposals been submitted yet then this function will return the starting
    ///         block number.
    /// @return Latest submitted L2 block number.
    function latestBlockNumber() public view returns (uint256) {
        return l2Outputs.length == 0 ? startingBlockNumber : l2Outputs[l2Outputs.length - 1].l2BlockNumber;
    }

    /// @notice Computes the block number of the next L2 block that needs to be checkpointed.
    /// @return Next L2 block number.
    function nextBlockNumber() public view returns (uint256) {
        return latestBlockNumber() + submissionInterval;
    }

    /// @notice Returns the timestamp of the last submitted L2 output proposal.
    ///         If no proposals have been submitted yet, returns the starting timestamp.
    /// @return Timestamp of the latest submitted L2 output proposal.
    function lastProposalTimestamp() public view returns (uint256) {
        return l2Outputs.length == 0 ? startingTimestamp : l2Outputs[l2Outputs.length - 1].timestamp;
    }

    /// @notice Returns the L2 timestamp corresponding to a given L2 block number.
    /// @param _l2BlockNumber The L2 block number of the target block.
    /// @return L2 timestamp of the given block.
    function computeL2Timestamp(uint256 _l2BlockNumber) public view returns (uint256) {
        return startingTimestamp + ((_l2BlockNumber - startingBlockNumber) * l2BlockTime);
    }

    /// @notice Validates that an OpSuccinctConfig has all non-zero parameters.
    /// @param _config The OpSuccinctConfig to validate.
    /// @return True if all parameters are non-zero, false otherwise.
    function isValidOpSuccinctConfig(OpSuccinctConfig memory _config) public pure returns (bool) {
        return _config.aggregationVkey != bytes32(0) && _config.rangeVkeyCommitment != bytes32(0)
            && _config.rollupConfigHash != bytes32(0);
    }

    /// @notice Update the submission interval.
    /// @param _submissionInterval The new submission interval.
    function updateSubmissionInterval(uint256 _submissionInterval) external onlyOwner {
        emit SubmissionIntervalUpdated(submissionInterval, _submissionInterval);
        submissionInterval = _submissionInterval;
    }

    /// @notice Updates or creates an OP Succinct configuration.
    /// @param _configName The name of the configuration.
    /// @param _rollupConfigHash The rollup config hash.
    /// @param _aggregationVkey The aggregation verification key.
    /// @param _rangeVkeyCommitment The range verification key commitment.
    function addOpSuccinctConfig(
        bytes32 _configName,
        bytes32 _rollupConfigHash,
        bytes32 _aggregationVkey,
        bytes32 _rangeVkeyCommitment
    ) external onlyOwner {
        require(_configName != bytes32(0), "L2OutputOracle: config name cannot be empty");
        require(!isValidOpSuccinctConfig(opSuccinctConfigs[_configName]), "L2OutputOracle: config already exists");

        OpSuccinctConfig memory newConfig = OpSuccinctConfig({
            aggregationVkey: _aggregationVkey,
            rangeVkeyCommitment: _rangeVkeyCommitment,
            rollupConfigHash: _rollupConfigHash
        });

        require(isValidOpSuccinctConfig(newConfig), "L2OutputOracle: invalid OP Succinct configuration parameters");

        opSuccinctConfigs[_configName] = newConfig;

        emit OpSuccinctConfigUpdated(_configName, _aggregationVkey, _rangeVkeyCommitment, _rollupConfigHash);
    }

    /// @notice Deletes an OP Succinct configuration.
    /// @param _configName The name of the configuration to delete.
    function deleteOpSuccinctConfig(bytes32 _configName) external onlyOwner {
        delete opSuccinctConfigs[_configName];
        emit OpSuccinctConfigDeleted(_configName);
    }

    /// @notice Updates the verifier address.
    /// @param _verifier The new verifier address.
    function updateVerifier(address _verifier) external onlyOwner {
        emit VerifierUpdated(verifier, _verifier);
        verifier = _verifier;
    }

    /// @notice Updates the owner address.
    /// @param _owner The new owner address.
    function transferOwnership(address _owner) external onlyOwner {
        emit OwnershipTransferred(owner, _owner);
        owner = _owner;
    }

    /// @notice Adds a new proposer address.
    /// @param _proposer The new proposer address.
    function addProposer(address _proposer) external onlyOwner {
        approvedProposers[_proposer] = true;
        emit ProposerUpdated(_proposer, true);
    }

    /// @notice Removes a proposer address.
    /// @param _proposer The proposer address to remove.
    function removeProposer(address _proposer) external onlyOwner {
        approvedProposers[_proposer] = false;
        emit ProposerUpdated(_proposer, false);
    }

    /// @notice Enables optimistic mode.
    /// @param _finalizationPeriodSeconds The new finalization window.
    function enableOptimisticMode(uint256 _finalizationPeriodSeconds) external onlyOwner whenNotOptimistic {
        finalizationPeriodSeconds = _finalizationPeriodSeconds;
        optimisticMode = true;
        emit OptimisticModeToggled(true, _finalizationPeriodSeconds);
    }

    /// @notice Sets the dispute game factory address.
    /// @param _disputeGameFactory The dispute game factory address.
    function setDisputeGameFactory(address _disputeGameFactory) external onlyOwner {
        disputeGameFactory = _disputeGameFactory;
        emit DisputeGameFactorySet(_disputeGameFactory);
    }

    /// @notice Disables optimistic mode.
    /// @param _finalizationPeriodSeconds The new finalization window.
    function disableOptimisticMode(uint256 _finalizationPeriodSeconds) external onlyOwner whenOptimistic {
        finalizationPeriodSeconds = _finalizationPeriodSeconds;
        optimisticMode = false;
        emit OptimisticModeToggled(false, _finalizationPeriodSeconds);
    }
}<|MERGE_RESOLUTION|>--- conflicted
+++ resolved
@@ -282,11 +282,7 @@
 
         _enteredDGFCreate = false;
 
-<<<<<<< HEAD
-        /// This is set to the zero address by default.
-=======
         // This is set to the zero address by default.
->>>>>>> 2ee118c3
         disputeGameFactory = address(0);
     }
 
@@ -477,11 +473,8 @@
     }
 
     /// @notice Proposes an L2 output through the dispute game factory.
-<<<<<<< HEAD
-=======
     /// @dev We can only invoke `disputeGameFactory.create` through this function, ensuring that
     ///      no one can interact with `proposeL2Output` directly when the dispute game factory is set.
->>>>>>> 2ee118c3
     /// @param _configName The name of the OpSuccinctConfig to use.
     /// @param _outputRoot The root of the L2 output to propose.
     /// @param _l2BlockNumber The L2 block number of the output to propose.
