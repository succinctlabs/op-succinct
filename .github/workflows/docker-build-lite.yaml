--- conflicted
+++ resolved
@@ -190,10 +190,6 @@
         with:
           images: ghcr.io/${{ github.repository }}/lite-proposer-eigenda
           tags: |
-<<<<<<< HEAD
-=======
-            type=ref,event=tag
->>>>>>> b0f190e6
             type=sha
             latest
 
