name: OP Proposer [Go]

on:
  pull_request:
    branches:
      - main
    paths:
<<<<<<< HEAD
      - 'proposer/op/**'
=======
      - 'op-proposer-go/**'
  push:
    branches:
      - main
    paths:
      - 'op-proposer-go/**'
>>>>>>> 2b5c98cb

jobs:
  test_op_proposer_go:
    runs-on:
      - runs-on
      - runner=16cpu-linux-x64
      - run-id=${{ github.run_id }}  
    steps:
    - name: Checkout code
      uses: actions/checkout@v3
    - name: Set up Go
      uses: actions/setup-go@v2
      with:
        go-version: '1.22'
    - name: Run main_test.go
      run: go test -v ./server/main_test.go
      working-directory: proposer/op
      env:
        L2_RPC: ${{ secrets.L2_RPC }}
        L2_NODE_RPC: ${{ secrets.L2_NODE_RPC }}
        L1_RPC: ${{ secrets.L1_RPC }}
        L1_BEACON_RPC: ${{ secrets.L1_BEACON_RPC }}
  docker-compose-test:
    name: Docker Compose Test
    runs-on:
      - runs-on
      - runner=64cpu-linux-x64
      - run-id=${{ github.run_id }}    
    steps:
      - uses: actions/checkout@v4

      - name: Set up Docker Compose
        uses: docker/setup-buildx-action@v1

      - name: Build Docker Compose setup
        run: |
          docker compose build<|MERGE_RESOLUTION|>--- conflicted
+++ resolved
@@ -5,16 +5,12 @@
     branches:
       - main
     paths:
-<<<<<<< HEAD
-      - 'proposer/op/**'
-=======
-      - 'op-proposer-go/**'
+      - 'proposer/**', 'elf/**'
   push:
     branches:
       - main
     paths:
-      - 'op-proposer-go/**'
->>>>>>> 2b5c98cb
+      - 'proposer/**', 'elf/**'
 
 jobs:
   test_op_proposer_go:
