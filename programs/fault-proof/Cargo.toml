[package]
name = "fault-proof"
version = "0.1.0"
edition.workspace = true
authors.workspace = true
license.workspace = true
repository.workspace = true
homepage.workspace = true

[dependencies]
cfg-if.workspace = true
<<<<<<< HEAD
serde_json.workspace = true

# workspace (ethereum)
=======
>>>>>>> 175c7ed2
alloy-consensus.workspace = true

# sp1
sp1-zkvm = { workspace = true }

# kona
kona-primitives.workspace = true
kona-executor.workspace = true
kona-client.workspace = true

# op-succinct
op-succinct-client-utils.workspace = true<|MERGE_RESOLUTION|>--- conflicted
+++ resolved
@@ -9,12 +9,9 @@
 
 [dependencies]
 cfg-if.workspace = true
-<<<<<<< HEAD
 serde_json.workspace = true
 
 # workspace (ethereum)
-=======
->>>>>>> 175c7ed2
 alloy-consensus.workspace = true
 
 # sp1
