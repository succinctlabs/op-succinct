use std::time::{Duration, Instant};

use anyhow::{Ok, Result};
use op_succinct_host_utils::{
    fetcher::{BlockInfo, OPSuccinctDataFetcher},
    get_range_elf_embedded,
};
use sp1_sdk::{ExecutionReport, ProverClient, SP1Stdin};

pub const DEFAULT_RANGE: u64 = 5;
pub const TWO_WEEKS: Duration = Duration::from_secs(14 * 24 * 60 * 60);
pub const ONE_HOUR: Duration = Duration::from_secs(60 * 60);

pub async fn execute_multi(
    data_fetcher: &OPSuccinctDataFetcher,
    sp1_stdin: SP1Stdin,
    l2_start_block: u64,
    l2_end_block: u64,
) -> Result<(Vec<BlockInfo>, ExecutionReport, Duration)> {
    let start_time = Instant::now();
    let prover = ProverClient::builder().mock().build();
<<<<<<< HEAD

    let (_, report) = prover
        .execute(get_range_elf_embedded(), &sp1_stdin)
        .run()
        .unwrap();

=======
    let (_, report) = prover.execute(RANGE_ELF_EMBEDDED, &sp1_stdin).run().unwrap();
>>>>>>> 9e33f525
    let execution_duration = start_time.elapsed();

    let block_data = data_fetcher.get_l2_block_data_range(l2_start_block, l2_end_block).await?;

    Ok((block_data, report, execution_duration))
}<|MERGE_RESOLUTION|>--- conflicted
+++ resolved
@@ -19,16 +19,9 @@
 ) -> Result<(Vec<BlockInfo>, ExecutionReport, Duration)> {
     let start_time = Instant::now();
     let prover = ProverClient::builder().mock().build();
-<<<<<<< HEAD
 
-    let (_, report) = prover
-        .execute(get_range_elf_embedded(), &sp1_stdin)
-        .run()
-        .unwrap();
+    let (_, report) = prover.execute(get_range_elf_embedded(), &sp1_stdin).run().unwrap();
 
-=======
-    let (_, report) = prover.execute(RANGE_ELF_EMBEDDED, &sp1_stdin).run().unwrap();
->>>>>>> 9e33f525
     let execution_duration = start_time.elapsed();
 
     let block_data = data_fetcher.get_l2_block_data_range(l2_start_block, l2_end_block).await?;
