use std::sync::Arc;

use anyhow::Result;
use common::post_to_github_pr;
use op_succinct_host_utils::{
    block_range::get_rolling_block_range,
    fetcher::OPSuccinctDataFetcher,
    get_proof_stdin,
    hosts::{initialize_host, OPSuccinctHost},
    stats::{ExecutionStats, MarkdownExecutionStats},
};
use op_succinct_prove::{execute_multi, DEFAULT_RANGE, ONE_HOUR};

mod common;

#[tokio::test(flavor = "multi_thread", worker_threads = 4)]
async fn execute_batch() -> Result<()> {
    dotenv::dotenv()?;

    let data_fetcher = OPSuccinctDataFetcher::new_with_rollup_config().await?;

    // Take the latest blocks
    let (l2_start_block, l2_end_block) =
        get_rolling_block_range(&data_fetcher, ONE_HOUR, DEFAULT_RANGE).await?;

<<<<<<< HEAD
    let host = initialize_host(Arc::new(data_fetcher.clone()));
=======
    let host = SingleChainOPSuccinctHost { fetcher: Arc::new(data_fetcher.clone()) };
>>>>>>> 9e33f525

    let host_args = host.fetch(l2_start_block, l2_end_block, None, Some(false)).await?;

    let oracle = host.run(&host_args).await?;

    // Get the stdin for the block.
    let sp1_stdin = get_proof_stdin(oracle)?;

    let (block_data, report, execution_duration) =
        execute_multi(&data_fetcher, sp1_stdin, l2_start_block, l2_end_block).await?;

    let l1_block_number =
        data_fetcher.get_l1_header(host_args.l1_head.into()).await.unwrap().number;
    let stats =
        ExecutionStats::new(l1_block_number, &block_data, &report, 0, execution_duration.as_secs());

    println!("Execution Stats: \n{:?}", stats.to_string());

    if std::env::var("POST_TO_GITHUB").ok().and_then(|v| v.parse::<bool>().ok()).unwrap_or_default()
    {
        if let (Ok(owner), Ok(repo), Ok(pr_number), Ok(token)) = (
            std::env::var("REPO_OWNER"),
            std::env::var("REPO_NAME"),
            std::env::var("PR_NUMBER"),
            std::env::var("GITHUB_TOKEN"),
        ) {
            post_to_github_pr(
                &owner,
                &repo,
                &pr_number,
                &token,
                &MarkdownExecutionStats::new(stats).to_string(),
            )
            .await
            .unwrap();
        }
    }

    Ok(())
}<|MERGE_RESOLUTION|>--- conflicted
+++ resolved
@@ -23,11 +23,7 @@
     let (l2_start_block, l2_end_block) =
         get_rolling_block_range(&data_fetcher, ONE_HOUR, DEFAULT_RANGE).await?;
 
-<<<<<<< HEAD
     let host = initialize_host(Arc::new(data_fetcher.clone()));
-=======
-    let host = SingleChainOPSuccinctHost { fetcher: Arc::new(data_fetcher.clone()) };
->>>>>>> 9e33f525
 
     let host_args = host.fetch(l2_start_block, l2_end_block, None, Some(false)).await?;
 
