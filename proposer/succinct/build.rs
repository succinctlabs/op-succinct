use std::process::Command;

use sp1_build::{build_program_with_args, BuildArgs};

/// Build a native program.
fn build_native_program(program: &str) {
    let status = Command::new("cargo")
        .args(["build", "--workspace", "--bin", program, "--profile", "release-client-lto"])
        .status()
        .expect("Failed to execute cargo build command");

    if !status.success() {
        panic!("Failed to build {}", program);
    }

    println!("cargo:warning={} built with release-client-lto profile", program);
}

/// Build the native host runner to a separate target directory to avoid build lockups.
fn build_native_host_runner() {
    let metadata =
        cargo_metadata::MetadataCommand::new().exec().expect("Failed to get cargo metadata");
    let target_dir = metadata.target_directory.join("native_host_runner");

    let status = Command::new("cargo")
        .args([
            "build",
            "--workspace",
            "--bin",
            "native_host_runner",
            "--release",
            "--target-dir",
            target_dir.as_ref(),
        ])
        .status()
        .expect("Failed to execute cargo build command");
    if !status.success() {
        panic!("Failed to build native_host_runner");
    }

    println!("cargo:warning=native_host_runner built with release profile",);
}

/// Build a program for the zkVM.
<<<<<<< HEAD
=======
#[allow(dead_code)]
>>>>>>> af2cb885
fn build_zkvm_program(program: &str) {
    build_program_with_args(
        &format!("../../programs/{}", program),
        BuildArgs {
            elf_name: format!("{}-elf", program),
            // docker: true,
            ..Default::default()
        },
    );
}

fn main() {
    let programs = vec!["range"];

    for program in programs {
        // Note: Don't comment this out, because the Docker program depends on the native program
        // for range being built.
        build_native_program(program);
        build_zkvm_program(program);
    }

    // build_zkvm_program("aggregation");
    // Note: Don't comment this out, because the Docker program depends on the native host runner
    // being built.
    build_native_host_runner();
}<|MERGE_RESOLUTION|>--- conflicted
+++ resolved
@@ -42,10 +42,7 @@
 }
 
 /// Build a program for the zkVM.
-<<<<<<< HEAD
-=======
 #[allow(dead_code)]
->>>>>>> af2cb885
 fn build_zkvm_program(program: &str) {
     build_program_with_args(
         &format!("../../programs/{}", program),
