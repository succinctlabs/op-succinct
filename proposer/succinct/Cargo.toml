[package]
name = "op-succinct-proposer"
version = "0.1.0"
edition.workspace = true
license.workspace = true
authors.workspace = true
repository.workspace = true
homepage.workspace = true

[[bin]]
name = "server"
path = "bin/server.rs"

<<<<<<< HEAD
[[bin]]
name = "vkey"
path = "bin/vkey.rs"

[[bin]]
name = "fetch-rollup-config"
path = "bin/fetch_rollup_config.rs"

[[bin]]
name = "cost_estimator"
path = "bin/cost_estimator.rs"

[[bin]]
name = "load_stdin"
path = "bin/load_stdin.rs"

[[bin]]
name = "span_batch_ranges"
path = "bin/span_batch_ranges.rs"

=======
>>>>>>> 175c7ed2
[dependencies]

# workspace
tokio = { workspace = true }
alloy-primitives = { workspace = true }

# local
op-succinct-host-utils.workspace = true

# sp1
sp1-sdk = { workspace = true }

anyhow.workspace = true
dotenv.workspace = true
op-succinct-client-utils.workspace = true
serde = { workspace = true }
serde_json.workspace = true

# server
axum = "0.7.4"
bincode.workspace = true
log.workspace = true
base64.workspace = true
tower-http.workspace = true
<<<<<<< HEAD
cargo_metadata.workspace = true
reqwest.workspace = true
futures.workspace = true
csv.workspace = true
rayon = "1.10.0"
=======
>>>>>>> 175c7ed2

[build-dependencies]
sp1-build = { workspace = true }
cargo_metadata.workspace = true<|MERGE_RESOLUTION|>--- conflicted
+++ resolved
@@ -11,29 +11,10 @@
 name = "server"
 path = "bin/server.rs"
 
-<<<<<<< HEAD
-[[bin]]
-name = "vkey"
-path = "bin/vkey.rs"
-
 [[bin]]
 name = "fetch-rollup-config"
 path = "bin/fetch_rollup_config.rs"
 
-[[bin]]
-name = "cost_estimator"
-path = "bin/cost_estimator.rs"
-
-[[bin]]
-name = "load_stdin"
-path = "bin/load_stdin.rs"
-
-[[bin]]
-name = "span_batch_ranges"
-path = "bin/span_batch_ranges.rs"
-
-=======
->>>>>>> 175c7ed2
 [dependencies]
 
 # workspace
@@ -58,14 +39,11 @@
 log.workspace = true
 base64.workspace = true
 tower-http.workspace = true
-<<<<<<< HEAD
 cargo_metadata.workspace = true
 reqwest.workspace = true
 futures.workspace = true
 csv.workspace = true
 rayon = "1.10.0"
-=======
->>>>>>> 175c7ed2
 
 [build-dependencies]
 sp1-build = { workspace = true }
