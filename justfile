--- conflicted
+++ resolved
@@ -149,20 +149,12 @@
     if [ -n "${DEPLOY_PK:-}" ]; then ENV_VARS="$ENV_VARS DEPLOY_PK=$DEPLOY_PK"; fi
     
     if [ "${EXECUTE_UPGRADE_CALL:-true}" = "false" ]; then
-<<<<<<< HEAD
-        env $ENV_VARS forge script script/OPSuccinctUpgrader.s.sol:OPSuccinctUpgrader \
-=======
-        $ENV_VARS forge script script/validity/OPSuccinctUpgrader.s.sol:OPSuccinctUpgrader \
->>>>>>> c7b8fa0a
+        env $ENV_VARS forge script script/validity/OPSuccinctUpgrader.s.sol:OPSuccinctUpgrader \
             --rpc-url $L1_RPC \
             --private-key $PRIVATE_KEY \
             --etherscan-api-key $ETHERSCAN_API_KEY
     else
-<<<<<<< HEAD
-        env $ENV_VARS forge script script/OPSuccinctUpgrader.s.sol:OPSuccinctUpgrader \
-=======
-        $ENV_VARS forge script script/validity/OPSuccinctUpgrader.s.sol:OPSuccinctUpgrader \
->>>>>>> c7b8fa0a
+        env $ENV_VARS forge script script/validity/OPSuccinctUpgrader.s.sol:OPSuccinctUpgrader \
             --rpc-url $L1_RPC \
             --private-key $PRIVATE_KEY \
             --verify \
