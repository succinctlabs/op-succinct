--- conflicted
+++ resolved
@@ -13,19 +13,11 @@
     };
     use alloy_primitives::{Bytes, FixedBytes, Uint, U256};
     use alloy_sol_types::{SolCall, SolValue};
-<<<<<<< HEAD
-    use anyhow::Result;
-    use fault_proof::{
-        contract::ProposalStatus,
-        proposer::{
-            GameFetchResult, OPSuccinctProposer, ProposerStateSnapshot, MAX_GAME_DEADLINE_LAG,
-=======
     use anyhow::{Context, Result};
     use fault_proof::{
         contract::ProposalStatus,
         proposer::{
             Game, GameFetchResult, OPSuccinctProposer, ProposerStateSnapshot, MAX_GAME_DEADLINE_LAG,
->>>>>>> 81a7e26a
         },
     };
     use op_succinct_bindings::dispute_game_factory::DisputeGameFactory;
@@ -514,10 +506,6 @@
     /// on-chain anchor game, so it is the only game retained after eviction.
     #[tokio::test]
     async fn test_bond_claim_cache_eviction() -> Result<()> {
-<<<<<<< HEAD
-        let anchor_idx: Option<usize> = None;
-=======
->>>>>>> 81a7e26a
         let expected_retained: Vec<usize> = vec![4];
         let expected_evicted: Vec<usize> = vec![0, 1, 2, 3];
 
@@ -538,74 +526,36 @@
             tracing::info!("✓ Created game {i} at {address}");
         }
 
-<<<<<<< HEAD
-        // Step 2: Set anchor if specified in test case
-        if let Some(idx) = anchor_idx {
-            env.warp_time(MAX_CHALLENGE_DURATION + 1).await?;
-            env.resolve_game(game_addresses[idx]).await?;
-            tracing::info!("✓ Resolved game {idx} as DEFENDER_WINS");
-
-            env.warp_time(DISPUTE_GAME_FINALITY_DELAY_SECONDS + 1).await?;
-            env.set_anchor_state(game_addresses[idx]).await?;
-            tracing::info!("✓ Set game {idx} as anchor");
-        }
-
-        // Step 3: Initial sync - all 5 games should be cached
-=======
         // Step 2: Initial sync - all 5 games should be cached
->>>>>>> 81a7e26a
         proposer.sync_state().await?;
         let initial_snapshot = proposer.state_snapshot().await;
         initial_snapshot.assert_game_len(5);
         tracing::info!("✓ All 5 games synced to cache");
 
-<<<<<<< HEAD
-        // Step 4: Resolve all games as DEFENDER_WINS
-        env.warp_time(MAX_CHALLENGE_DURATION + 1).await?;
-        for (i, address) in
-            game_addresses.iter().enumerate().filter(|(i, _)| anchor_idx != Some(*i))
-        {
-=======
         // Step 3: Resolve all games as DEFENDER_WINS
         env.warp_time(MAX_CHALLENGE_DURATION + 1).await?;
         for (i, address) in game_addresses.iter().enumerate() {
->>>>>>> 81a7e26a
             env.resolve_game(*address).await?;
             tracing::info!("✓ Resolved game {i} as DEFENDER_WINS");
         }
 
-<<<<<<< HEAD
-        // Step 5: Sync after finalization - games should still be retained (have credit)
-=======
         // Step 4: Sync after finalization - games should still be retained (have credit)
->>>>>>> 81a7e26a
         proposer.sync_state().await?;
         let pre_claim_snapshot = proposer.state_snapshot().await;
         pre_claim_snapshot.assert_game_len(5);
         tracing::info!("✓ All 5 games still cached after finalization (bonds not yet claimed)");
 
-<<<<<<< HEAD
-        // Step 6: Claim bonds for all games (set credit to zero)
-=======
         // Step 5: Claim bonds for all games (set credit to zero)
->>>>>>> 81a7e26a
         env.warp_time(DISPUTE_GAME_FINALITY_DELAY_SECONDS + 1).await?;
         for (i, address) in game_addresses.iter().enumerate() {
             env.claim_bond(*address, PROPOSER_ADDRESS).await?;
             tracing::info!("✓ Claimed bond for game {i}");
         }
 
-<<<<<<< HEAD
-        // Step 7: Sync after claims - eviction should now occur
-        proposer.sync_state().await?;
-
-        // Step 8: Verify eviction results
-=======
         // Step 6: Sync after claims - eviction should now occur
         proposer.sync_state().await?;
 
         // Step 7: Verify eviction results
->>>>>>> 81a7e26a
         let final_snapshot = proposer.state_snapshot().await;
 
         let game_indices: std::collections::HashSet<U256> =
@@ -646,7 +596,175 @@
         Ok(())
     }
 
-<<<<<<< HEAD
+    /// Verifies that games on different branches are evaluated independently for eviction.
+    ///
+    /// This test addresses the scenario where:
+    /// - Branch A has game i (lower index) that's still in progress
+    /// - Branch B has game j (higher index) that's finalized and claimed
+    ///
+    /// The test ensures that eviction of game j does NOT cause premature eviction of game i.
+    ///
+    /// Game structure:
+    /// - Branch A: M → 0
+    /// - Branch B: M → 1
+    /// - Branch C: M → 2
+    ///
+    /// Timeline:
+    /// 1. All games created
+    /// 2. Branch C game is resolved and bonds claimed → zero credit but not evicted since it
+    ///    becomes the anchor game and canonical head.
+    /// 3. Branch B game is resolved and bonds claimed → zero credit and evicted.
+    /// 4. Branch A game stays in progress and is not evicted.
+    #[tokio::test]
+    async fn test_bond_claim_eviction_multi_branch() -> Result<()> {
+        let (env, proposer, init_bond) = setup().await?;
+
+        let starting_l2_block = env.anvil.starting_l2_block_number;
+
+        let mut game_addresses = Vec::new();
+
+        for i in 0..3 {
+            let block = starting_l2_block + (i as u64) + 1;
+            let root = env.compute_output_root_at_block(block).await?;
+            env.create_game(root, block, M, init_bond).await?;
+            let (_, address) = env.last_game_info().await?;
+            game_addresses.push(address);
+            tracing::info!("✓ Created game {i} at {address}");
+        }
+
+        // Initial sync - all 3 games should be cached
+        proposer.sync_state().await?;
+        let initial_snapshot = proposer.state_snapshot().await;
+        initial_snapshot.assert_game_len(3);
+        tracing::info!("✓ All 3 games synced to cache");
+
+        // Resolve for Branch B and C games
+        env.warp_time(MAX_CHALLENGE_DURATION + 1).await?;
+        env.resolve_game(game_addresses[1]).await?;
+        tracing::info!("✓ Resolved game 1");
+
+        env.resolve_game(game_addresses[2]).await?;
+        tracing::info!("✓ Resolved game 2");
+
+        // Claim bonds for Branch C game
+        env.warp_time(DISPUTE_GAME_FINALITY_DELAY_SECONDS + 1).await?;
+        env.claim_bond(game_addresses[2], PROPOSER_ADDRESS).await?;
+        tracing::info!("✓ Claimed bond for game 2");
+
+        // Sync after claim for Branch C game
+        proposer.sync_state().await?;
+        let pre_claim_snapshot = proposer.state_snapshot().await;
+        pre_claim_snapshot.assert_game_len(3);
+        tracing::info!("✓ All 3 games still cached after claim for Branch C game");
+
+        // Claim bonds for Branch B game
+        env.claim_bond(game_addresses[1], PROPOSER_ADDRESS).await?;
+        tracing::info!("✓ Claimed bond for game 1");
+
+        // Sync after claim for Branch B game
+        proposer.sync_state().await?;
+        let pre_claim_snapshot = proposer.state_snapshot().await;
+        pre_claim_snapshot.assert_game_len(2);
+        tracing::info!("✓ Branch B game should be evicted but Branch A game should be retained");
+
+        // Verify eviction results
+        let final_snapshot = proposer.state_snapshot().await;
+
+        let game_indices: std::collections::HashSet<U256> =
+            final_snapshot.games.iter().map(|(idx, _)| *idx).collect();
+
+        // Game 1 should be evicted: not anchor, not canonical head, zero credit
+        assert!(
+            !game_indices.contains(&U256::from(1)),
+            "Game 1 should be evicted (branch B, zero credit, not protected)"
+        );
+
+        // Game 0 should be retained: on branch A, still in progress
+        assert!(
+            game_indices.contains(&U256::from(0)),
+            "Game 0 should be retained (branch A, still in progress)"
+        );
+
+        // Game 2 should be retained: anchor game (highest block)
+        assert!(
+            game_indices.contains(&U256::from(2)),
+            "Game 2 should be retained (anchor game and canonical head on branch C)"
+        );
+
+        // Verify canonical head is game 2 (highest block)
+        final_snapshot.assert_canonical_head(Some(2), 3, starting_l2_block);
+
+        tracing::info!(
+            "✓ Multi-branch eviction verified: game 1 (index 1) evicted, game 0 (index 0) retained"
+        );
+
+        Ok(())
+    }
+
+    /// Topology: three root siblings with distinct states.
+    /// M -> 0 (DEFENDER_WINS, credit → 0), M -> 1 (CHALLENGER_WINS), M -> 2 (DEFENDER_WINS, credit
+    /// → 0).
+    /// Game 2 is finalized and becomes anchor, so Game 0 is evicted.
+    #[tokio::test]
+    async fn test_three_sibling_states_eviction_and_pruning() -> Result<()> {
+        let (env, proposer, init_bond) = setup().await?;
+
+        let starting_l2_block = env.anvil.starting_l2_block_number;
+        let mut game_addresses = Vec::new();
+
+        // Create three root games with increasing blocks.
+        for i in 0..3 {
+            let block = starting_l2_block + 1 + i as u64;
+            let root_claim = env.compute_output_root_at_block(block).await?;
+            env.create_game(root_claim, block, M, init_bond).await?;
+            let (_, address) = env.last_game_info().await?;
+            game_addresses.push(address);
+            tracing::info!("✓ Created game {i} at block {block}");
+        }
+
+        // Challenge game 1
+        env.challenge_game(game_addresses[1]).await?;
+
+        // Game 2: resolve as DEFENDER_WINS, finalize, then claim to set credit = 0
+        // Game 2 becomes anchor and will evict game 0 on next sync
+        env.warp_time(MAX_CHALLENGE_DURATION + 1).await?;
+        env.resolve_game(game_addresses[2]).await?;
+
+        env.warp_time(DISPUTE_GAME_FINALITY_DELAY_SECONDS + 1).await?;
+        env.claim_bond(game_addresses[2], PROPOSER_ADDRESS).await?;
+
+        // Game 0: resolve as DEFENDER_WINS, finalize, then claim to set credit = 0
+        env.resolve_game(game_addresses[0]).await?;
+
+        env.warp_time(DISPUTE_GAME_FINALITY_DELAY_SECONDS + 1).await?;
+        env.claim_bond(game_addresses[0], PROPOSER_ADDRESS).await?;
+
+        // Game 1: make CHALLENGER_WINS
+        env.warp_time(MAX_PROVE_DURATION + 1).await?;
+        env.resolve_game(game_addresses[1]).await?;
+
+        proposer.sync_state().await?;
+
+        let snapshot = proposer.state_snapshot().await;
+        snapshot.assert_game_len(1);
+        snapshot.assert_anchor_index(Some(2));
+        snapshot.assert_canonical_head(Some(2), 3, starting_l2_block);
+
+        let game_indices: std::collections::HashSet<U256> =
+            snapshot.games.iter().map(|(idx, _)| *idx).collect();
+        assert!(
+            game_indices.contains(&U256::from(2)),
+            "Anchor game should be retained even if it is finalized and has zero credit"
+        );
+        assert!(
+            !game_indices.contains(&U256::from(0)),
+            "Zero-credit DEFENDER_WINS should be evicted if not anchor or canonical head"
+        );
+        assert!(!game_indices.contains(&U256::from(1)), "CHALLENGER_WINS branch should be pruned");
+
+        Ok(())
+    }
+
     /// Topology: M -> 0 (anchor, DEFENDER_WINS, credit > 0); 0 -> 1 (DEFENDER_WINS, credit → 0);
     /// 0 -> 2 (IN_PROGRESS). Ensures the zero-credit branch is evicted while the anchor and the
     /// live sibling are retained and canonical head sits on the in-progress child.
@@ -714,176 +832,74 @@
         Ok(())
     }
 
-    /// Topology: three root siblings with distinct states.
-    /// M -> 0 (DEFENDER_WINS, credit → 0), M -> 1 (CHALLENGER_WINS), M -> 2 (DEFENDER_WINS, credit
-    /// → 0).
-    /// Game 2 is finalized and becomes anchor, so Game 0 is evicted.
-    #[tokio::test]
-    async fn test_three_sibling_states_eviction_and_pruning() -> Result<()> {
-        let (env, proposer, init_bond) = setup().await?;
-
-        let starting_l2_block = env.anvil.starting_l2_block_number;
+    /// Topology: M -> 0 (CHALLENGER_WINS) -> 1, M -> 2 (DEFENDER_WINS, credit → 0), M -> 3
+    /// (anchor). Combines pruning of the challenged branch (0,1) with eviction of the
+    /// zero-credit branch (2) while retaining the anchor branch (3). Canonical head should stay
+    /// on the anchor.
+    #[tokio::test]
+    async fn test_anchor_with_challenger_pruning_and_zero_credit_eviction() -> Result<()> {
+        let (env, proposer, init_bond) = setup().await?;
+
+        let starting_l2_block = env.anvil.starting_l2_block_number;
+        let parent_ids = [M, 0, M, M]; // 0: challenged root, 1: its child, 2: zero-credit branch, 3: anchor
+
         let mut game_addresses = Vec::new();
-
-        // Create three root games with increasing blocks.
-        for i in 0..3 {
-            let block = starting_l2_block + 1 + i as u64;
+        let mut block = starting_l2_block;
+
+        // Create four games with increasing L2 blocks
+        for (i, parent_id) in parent_ids.iter().enumerate() {
+            block += 1;
             let root_claim = env.compute_output_root_at_block(block).await?;
-            env.create_game(root_claim, block, M, init_bond).await?;
+            env.create_game(root_claim, block, *parent_id, init_bond).await?;
             let (_, address) = env.last_game_info().await?;
             game_addresses.push(address);
-            tracing::info!("✓ Created game {i} at block {block}");
-        }
-
-        // Challenge game 1
-        env.challenge_game(game_addresses[1]).await?;
-
-        // Game 2: resolve as DEFENDER_WINS, finalize, then claim to set credit = 0
-        // Game 2 becomes anchor and will evict game 0 on next sync
+            tracing::info!("✓ Created game {i} at block {block} with parent {parent_id}");
+        }
+
+        // Challenge the parallel branch (game 0)
+        env.challenge_game(game_addresses[0]).await?;
+
+        // Resolve and anchor game 3
         env.warp_time(MAX_CHALLENGE_DURATION + 1).await?;
-        env.resolve_game(game_addresses[2]).await?;
-
+        env.resolve_game(game_addresses[3]).await?;
+        env.warp_time(DISPUTE_GAME_FINALITY_DELAY_SECONDS + 1).await?;
+        env.set_anchor_state(game_addresses[3]).await?;
+
+        // Resolve challenged branch root and the zero-credit branch
+        env.warp_time(MAX_PROVE_DURATION + 1).await?;
+        env.resolve_game(game_addresses[0]).await?; // becomes CHALLENGER_WINS
+        env.resolve_game(game_addresses[2]).await?; // DEFENDER_WINS
+
+        // Finalize and claim bond for game 2 to drive credit to zero
         env.warp_time(DISPUTE_GAME_FINALITY_DELAY_SECONDS + 1).await?;
         env.claim_bond(game_addresses[2], PROPOSER_ADDRESS).await?;
 
-        // Game 0: resolve as DEFENDER_WINS, finalize, then claim to set credit = 0
-        env.resolve_game(game_addresses[0]).await?;
-
-        env.warp_time(DISPUTE_GAME_FINALITY_DELAY_SECONDS + 1).await?;
-        env.claim_bond(game_addresses[0], PROPOSER_ADDRESS).await?;
-
-        // Game 1: make CHALLENGER_WINS
-        env.warp_time(MAX_PROVE_DURATION + 1).await?;
-        env.resolve_game(game_addresses[1]).await?;
-
-        proposer.sync_state().await?;
-
+        // Sync and assert outcomes: challenged branch pruned, zero-credit branch evicted, anchor
+        // retained
+        proposer.sync_state().await?;
         let snapshot = proposer.state_snapshot().await;
+
         snapshot.assert_game_len(1);
-        snapshot.assert_anchor_index(Some(2));
-        snapshot.assert_canonical_head(Some(2), 3, starting_l2_block);
+        snapshot.assert_anchor_index(Some(3));
+        snapshot.assert_canonical_head(Some(3), 4, starting_l2_block);
 
         let game_indices: std::collections::HashSet<U256> =
             snapshot.games.iter().map(|(idx, _)| *idx).collect();
-        assert!(
-            game_indices.contains(&U256::from(2)),
-            "Anchor game should be retained even if it is finalized and has zero credit"
-        );
-        assert!(
-            !game_indices.contains(&U256::from(0)),
-            "Zero-credit DEFENDER_WINS should be evicted if not anchor or canonical head"
-        );
-        assert!(!game_indices.contains(&U256::from(1)), "CHALLENGER_WINS branch should be pruned");
-
-        Ok(())
-    }
-
-=======
-    /// Verifies that games on different branches are evaluated independently for eviction.
-    ///
-    /// This test addresses the scenario where:
-    /// - Branch A has game i (lower index) that's still in progress
-    /// - Branch B has game j (higher index) that's finalized and claimed
-    ///
-    /// The test ensures that eviction of game j does NOT cause premature eviction of game i.
-    ///
-    /// Game structure:
-    /// - Branch A: M → 0
-    /// - Branch B: M → 1
-    /// - Branch C: M → 2
-    ///
-    /// Timeline:
-    /// 1. All games created
-    /// 2. Branch C game is resolved and bonds claimed → zero credit but not evicted since it
-    ///    becomes the anchor game and canonical head.
-    /// 3. Branch B game is resolved and bonds claimed → zero credit and evicted.
-    /// 4. Branch A game stays in progress and is not evicted.
-    #[tokio::test]
-    async fn test_bond_claim_eviction_multi_branch() -> Result<()> {
-        let (env, proposer, init_bond) = setup().await?;
-
-        let starting_l2_block = env.anvil.starting_l2_block_number;
-
-        let mut game_addresses = Vec::new();
-
-        for i in 0..3 {
-            let block = starting_l2_block + (i as u64) + 1;
-            let root = env.compute_output_root_at_block(block).await?;
-            env.create_game(root, block, M, init_bond).await?;
-            let (_, address) = env.last_game_info().await?;
-            game_addresses.push(address);
-            tracing::info!("✓ Created game {i} at {address}");
-        }
-
-        // Initial sync - all 3 games should be cached
-        proposer.sync_state().await?;
-        let initial_snapshot = proposer.state_snapshot().await;
-        initial_snapshot.assert_game_len(3);
-        tracing::info!("✓ All 3 games synced to cache");
-
-        // Resolve for Branch B and C games
-        env.warp_time(MAX_CHALLENGE_DURATION + 1).await?;
-        env.resolve_game(game_addresses[1]).await?;
-        tracing::info!("✓ Resolved game 1");
-
-        env.resolve_game(game_addresses[2]).await?;
-        tracing::info!("✓ Resolved game 2");
-
-        // Claim bonds for Branch C game
-        env.warp_time(DISPUTE_GAME_FINALITY_DELAY_SECONDS + 1).await?;
-        env.claim_bond(game_addresses[2], PROPOSER_ADDRESS).await?;
-        tracing::info!("✓ Claimed bond for game 2");
-
-        // Sync after claim for Branch C game
-        proposer.sync_state().await?;
-        let pre_claim_snapshot = proposer.state_snapshot().await;
-        pre_claim_snapshot.assert_game_len(3);
-        tracing::info!("✓ All 3 games still cached after claim for Branch C game");
-
-        // Claim bonds for Branch B game
-        env.claim_bond(game_addresses[1], PROPOSER_ADDRESS).await?;
-        tracing::info!("✓ Claimed bond for game 1");
-
-        // Sync after claim for Branch B game
-        proposer.sync_state().await?;
-        let pre_claim_snapshot = proposer.state_snapshot().await;
-        pre_claim_snapshot.assert_game_len(2);
-        tracing::info!("✓ Branch B game should be evicted but Branch A game should be retained");
-
-        // Verify eviction results
-        let final_snapshot = proposer.state_snapshot().await;
-
-        let game_indices: std::collections::HashSet<U256> =
-            final_snapshot.games.iter().map(|(idx, _)| *idx).collect();
-
-        // Game 1 should be evicted: not anchor, not canonical head, zero credit
+
+        assert!(game_indices.contains(&U256::from(3)), "Anchor game should be retained");
+        assert!(!game_indices.contains(&U256::from(0)), "Challenged branch should be pruned");
         assert!(
             !game_indices.contains(&U256::from(1)),
-            "Game 1 should be evicted (branch B, zero credit, not protected)"
-        );
-
-        // Game 0 should be retained: on branch A, still in progress
-        assert!(
-            game_indices.contains(&U256::from(0)),
-            "Game 0 should be retained (branch A, still in progress)"
-        );
-
-        // Game 2 should be retained: anchor game (highest block)
-        assert!(
-            game_indices.contains(&U256::from(2)),
-            "Game 2 should be retained (anchor game and canonical head on branch C)"
-        );
-
-        // Verify canonical head is game 2 (highest block)
-        final_snapshot.assert_canonical_head(Some(2), 3, starting_l2_block);
-
-        tracing::info!(
-            "✓ Multi-branch eviction verified: game 1 (index 1) evicted, game 0 (index 0) retained"
-        );
-
-        Ok(())
-    }
->>>>>>> 81a7e26a
+            "Child of challenged branch should be pruned"
+        );
+        assert!(
+            !game_indices.contains(&U256::from(2)),
+            "Zero-credit DEFENDER_WINS branch should be evicted"
+        );
+
+        Ok(())
+    }
+
     /// Tests CHALLENGER_WINS cascade removal at various tree positions.
     #[rstest]
     #[case::at_root(
@@ -934,8 +950,6 @@
         Some(1),  // Canonical head = game 1
         2
     )]
-<<<<<<< HEAD
-=======
     #[case::multiple_challenger_wins_different_branches(
         &[M, 0, 1, 0, 3],  // M -> 0 -> 1 -> 2; 0 -> 3 -> 4
         &[1, 3],  // challenge games 1 and 3 (different branches)
@@ -952,7 +966,6 @@
         Some(1),  // Canonical head stays on anchor branch
         2
     )]
->>>>>>> 81a7e26a
     #[tokio::test]
     async fn test_challenger_wins_cascade_removal(
         #[case] parent_ids: &[u32],
@@ -1020,76 +1033,6 @@
             starting_l2_block,
         );
 
-<<<<<<< HEAD
-        Ok(())
-    }
-
-    /// Topology: M -> 0 (CHALLENGER_WINS) -> 1, M -> 2 (DEFENDER_WINS, credit → 0), M -> 3
-    /// (anchor). Combines pruning of the challenged branch (0,1) with eviction of the
-    /// zero-credit branch (2) while retaining the anchor branch (3). Canonical head should stay
-    /// on the anchor.
-    #[tokio::test]
-    async fn test_anchor_with_challenger_pruning_and_zero_credit_eviction() -> Result<()> {
-        let (env, proposer, init_bond) = setup().await?;
-
-        let starting_l2_block = env.anvil.starting_l2_block_number;
-        let parent_ids = [M, 0, M, M]; // 0: challenged root, 1: its child, 2: zero-credit branch, 3: anchor
-
-        let mut game_addresses = Vec::new();
-        let mut block = starting_l2_block;
-
-        // Create four games with increasing L2 blocks
-        for (i, parent_id) in parent_ids.iter().enumerate() {
-            block += 1;
-            let root_claim = env.compute_output_root_at_block(block).await?;
-            env.create_game(root_claim, block, *parent_id, init_bond).await?;
-            let (_, address) = env.last_game_info().await?;
-            game_addresses.push(address);
-            tracing::info!("✓ Created game {i} at block {block} with parent {parent_id}");
-        }
-
-        // Challenge the parallel branch (game 0)
-        env.challenge_game(game_addresses[0]).await?;
-
-        // Resolve and anchor game 3
-        env.warp_time(MAX_CHALLENGE_DURATION + 1).await?;
-        env.resolve_game(game_addresses[3]).await?;
-        env.warp_time(DISPUTE_GAME_FINALITY_DELAY_SECONDS + 1).await?;
-        env.set_anchor_state(game_addresses[3]).await?;
-
-        // Resolve challenged branch root and the zero-credit branch
-        env.warp_time(MAX_PROVE_DURATION + 1).await?;
-        env.resolve_game(game_addresses[0]).await?; // becomes CHALLENGER_WINS
-        env.resolve_game(game_addresses[2]).await?; // DEFENDER_WINS
-
-        // Finalize and claim bond for game 2 to drive credit to zero
-        env.warp_time(DISPUTE_GAME_FINALITY_DELAY_SECONDS + 1).await?;
-        env.claim_bond(game_addresses[2], PROPOSER_ADDRESS).await?;
-
-        // Sync and assert outcomes: challenged branch pruned, zero-credit branch evicted, anchor
-        // retained
-        proposer.sync_state().await?;
-        let snapshot = proposer.state_snapshot().await;
-
-        snapshot.assert_game_len(1);
-        snapshot.assert_anchor_index(Some(3));
-        snapshot.assert_canonical_head(Some(3), 4, starting_l2_block);
-
-        let game_indices: std::collections::HashSet<U256> =
-            snapshot.games.iter().map(|(idx, _)| *idx).collect();
-
-        assert!(game_indices.contains(&U256::from(3)), "Anchor game should be retained");
-        assert!(!game_indices.contains(&U256::from(0)), "Challenged branch should be pruned");
-        assert!(
-            !game_indices.contains(&U256::from(1)),
-            "Child of challenged branch should be pruned"
-        );
-        assert!(
-            !game_indices.contains(&U256::from(2)),
-            "Zero-credit DEFENDER_WINS branch should be evicted"
-        );
-
-=======
         for &idx in games_to_challenge {
             assert!(
                 !snapshot.games.iter().any(|(key, _)| *key == U256::from(idx)),
@@ -1097,7 +1040,6 @@
             );
         }
 
->>>>>>> 81a7e26a
         Ok(())
     }
 
@@ -1105,11 +1047,7 @@
     ///
     /// Topology:
     ///   M → 0 (DEFENDER_WINS) → 1 (DEFENDER_WINS) → 2 (DEFENDER_WINS)
-<<<<<<< HEAD
-    ///     → 0 → 3 (IN_PROGESS, Challenged) → 4 (IN_PROGRESS)
-=======
     ///     → 0 → 3 (IN_PROGRESS, Challenged) → 4 (IN_PROGRESS)
->>>>>>> 81a7e26a
     ///     → 1 → 5 (IN_PROGRESS)
     ///
     /// Expected:
@@ -1189,20 +1127,13 @@
 
         Ok(())
     }
-<<<<<<< HEAD
-
-=======
->>>>>>> 81a7e26a
+
     /// Tests the `should_attempt_to_resolve` flag logic for IN_PROGRESS games.
     ///
     /// Verifies that the flag is correctly set based on:
     /// - Game status (IN_PROGRESS vs resolved)
     /// - Deadline status (passed vs not passed)
     /// - Parent resolution status (resolved vs IN_PROGRESS)
-<<<<<<< HEAD
-    /// - Ownership (own game vs not own game)
-=======
->>>>>>> 81a7e26a
     #[tokio::test]
     async fn test_in_progress_games_resolution_marking() -> Result<()> {
         let (env, proposer, init_bond) = setup().await?;
@@ -1236,11 +1167,7 @@
         proposer.sync_state().await?;
 
         // === Case 1: IN_PROGRESS game with deadline NOT passed ===
-<<<<<<< HEAD
-        let game_0 = proposer.get_game(U256::from(0)).await.unwrap();
-=======
         let game_0 = cached_game(&proposer, 0).await?;
->>>>>>> 81a7e26a
         assert!(
             !game_0.should_attempt_to_resolve,
             "Game 0: should_attempt_to_resolve should be false (deadline not passed)"
@@ -1257,11 +1184,7 @@
         env.warp_time(MAX_CHALLENGE_DURATION - num_time_gaps * time_gap + 1).await?;
 
         proposer.sync_state().await?;
-<<<<<<< HEAD
-        let game_0 = proposer.get_game(U256::from(0)).await.unwrap();
-=======
         let game_0 = cached_game(&proposer, 0).await?;
->>>>>>> 81a7e26a
         assert!(
             game_0.should_attempt_to_resolve,
             "Game 0: should_attempt_to_resolve should be true since deadline has passed"
@@ -1270,11 +1193,7 @@
         env.resolve_game(game_addresses[0]).await?;
         proposer.sync_state().await?;
 
-<<<<<<< HEAD
-        let game_0 = proposer.get_game(U256::from(0)).await.unwrap();
-=======
         let game_0 = cached_game(&proposer, 0).await?;
->>>>>>> 81a7e26a
         assert!(
             !game_0.should_attempt_to_resolve,
             "Game 0: should_attempt_to_resolve should be false (already resolved)"
@@ -1282,11 +1201,7 @@
         tracing::info!("✓ Case 2: DEFENDER_WINS → should_attempt = false");
 
         // === Case 3: IN_PROGRESS + parent resolved + deadline NOT passed ===
-<<<<<<< HEAD
-        let game_1 = proposer.get_game(U256::from(1)).await.unwrap();
-=======
         let game_1 = cached_game(&proposer, 1).await?;
->>>>>>> 81a7e26a
         assert!(
             !game_1.should_attempt_to_resolve,
             "Game 1: should_attempt_to_resolve should be false (deadline not passed despite parent resolved)"
@@ -1299,11 +1214,7 @@
         env.warp_time(time_gap).await?;
         proposer.sync_state().await?;
 
-<<<<<<< HEAD
-        let game_1 = proposer.get_game(U256::from(1)).await.unwrap();
-=======
         let game_1 = cached_game(&proposer, 1).await?;
->>>>>>> 81a7e26a
         assert!(
             game_1.should_attempt_to_resolve,
             "Game 1: should_attempt_to_resolve should be true (all conditions met)"
@@ -1314,11 +1225,7 @@
 
         // === Case 5: IN_PROGRESS + parent NOT resolved + deadline passed ===
         env.warp_time(time_gap).await?;
-<<<<<<< HEAD
-        let game_2 = proposer.get_game(U256::from(2)).await.unwrap();
-=======
         let game_2 = cached_game(&proposer, 2).await?;
->>>>>>> 81a7e26a
         assert!(
             !game_2.should_attempt_to_resolve,
             "Game 2: should_attempt_to_resolve should be false (parent not resolved)"
@@ -1335,11 +1242,7 @@
         env.prove_game(game_addresses[3]).await?;
         proposer.sync_state().await?;
 
-<<<<<<< HEAD
-        let game_3 = proposer.get_game(U256::from(3)).await.unwrap();
-=======
         let game_3 = cached_game(&proposer, 3).await?;
->>>>>>> 81a7e26a
         assert_eq!(game_3.proposal_status, ProposalStatus::UnchallengedAndValidProofProvided);
         assert!(
             game_3.should_attempt_to_resolve,
@@ -1355,11 +1258,7 @@
         env.challenge_game(game_addresses[4]).await?;
         proposer.sync_state().await?;
 
-<<<<<<< HEAD
-        let game_4 = proposer.get_game(U256::from(4)).await.unwrap();
-=======
         let game_4 = cached_game(&proposer, 4).await?;
->>>>>>> 81a7e26a
         assert_eq!(game_4.proposal_status, ProposalStatus::Challenged);
         assert!(
             !game_4.should_attempt_to_resolve,
@@ -1368,11 +1267,7 @@
 
         env.prove_game(game_addresses[4]).await?;
         proposer.sync_state().await?;
-<<<<<<< HEAD
-        let game_4 = proposer.get_game(U256::from(4)).await.unwrap();
-=======
         let game_4 = cached_game(&proposer, 4).await?;
->>>>>>> 81a7e26a
         assert_eq!(game_4.proposal_status, ProposalStatus::ChallengedAndValidProofProvided);
         assert!(
             game_4.should_attempt_to_resolve,
@@ -1382,7 +1277,6 @@
         Ok(())
     }
 
-<<<<<<< HEAD
     /// Topology: M -> 0 (DEFENDER_WINS), 0 -> 1 (Challenged), 0 -> 2
     /// (UnchallengedAndValidProofProvided). Verifies proposal status flags across branches in a
     /// single sync pass.
@@ -1432,8 +1326,6 @@
         Ok(())
     }
 
-=======
->>>>>>> 81a7e26a
     /// Tests the `should_attempt_to_claim_bond` flag logic for finalized games.
     ///
     /// Verifies that the flag is correctly set based on:
@@ -1459,11 +1351,7 @@
         proposer.sync_state().await?;
 
         // === Case 1: DEFENDER_WINS + not finalized ===
-<<<<<<< HEAD
-        let game_0 = proposer.get_game(U256::from(0)).await.unwrap();
-=======
         let game_0 = cached_game(&proposer, 0).await?;
->>>>>>> 81a7e26a
         assert!(
             !game_0.should_attempt_to_claim_bond,
             "Game 0: should_attempt_to_claim_bond should be false (not finalized)"
@@ -1477,11 +1365,7 @@
         proposer.sync_state().await?;
 
         // === Case 2: DEFENDER_WINS + finalized + credit > 0 ===
-<<<<<<< HEAD
-        let game_0 = proposer.get_game(U256::from(0)).await.unwrap();
-=======
         let game_0 = cached_game(&proposer, 0).await?;
->>>>>>> 81a7e26a
         assert!(
             game_0.should_attempt_to_claim_bond,
             "Game 0: should_attempt_to_claim_bond should be true (finalized + credit > 0)"
@@ -1493,11 +1377,7 @@
         proposer.sync_state().await?;
 
         // === Case 3: DEFENDER_WINS + finalized + credit = 0 ===
-<<<<<<< HEAD
-        let game_0 = proposer.get_game(U256::from(0)).await.unwrap();
-=======
         let game_0 = cached_game(&proposer, 0).await?;
->>>>>>> 81a7e26a
         assert!(
             !game_0.should_attempt_to_claim_bond,
             "Game 0: should_attempt_to_claim_bond should be false (credit = 0)"
