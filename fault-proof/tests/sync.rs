pub mod common;

#[cfg(feature = "e2e")]
mod sync {
    use std::collections::HashMap;

    use crate::common::{
        constants::{
            DISPUTE_GAME_FINALITY_DELAY_SECONDS, MAX_CHALLENGE_DURATION, MAX_PROVE_DURATION,
            MOCK_PERMISSIONED_GAME_TYPE, PROPOSER_ADDRESS, TEST_GAME_TYPE,
        },
        TestEnvironment,
    };
    use alloy_primitives::{Bytes, FixedBytes, Uint, U256};
    use alloy_sol_types::{SolCall, SolValue};
<<<<<<< HEAD
    use anyhow::{Context, Result};
    use fault_proof::{
        contract::ProposalStatus,
        proposer::{
            Game, GameFetchResult, OPSuccinctProposer, ProposerStateSnapshot, MAX_GAME_DEADLINE_LAG,
        },
=======
    use anyhow::Result;
    use fault_proof::proposer::{
        GameFetchResult, OPSuccinctProposer, ProposerStateSnapshot, MAX_GAME_DEADLINE_LAG,
>>>>>>> f2e28c9e
    };
    use op_succinct_bindings::dispute_game_factory::DisputeGameFactory;
    use op_succinct_host_utils::host::OPSuccinctHost;
    use rand::Rng;
    use rstest::rstest;

    const M: u32 = u32::MAX;

    async fn setup() -> Result<(
        TestEnvironment,
        OPSuccinctProposer<fault_proof::L1Provider, impl OPSuccinctHost + Clone>,
        Uint<256, 4>,
    )> {
        let env = TestEnvironment::setup().await?;
        let factory = env.factory()?;
        let init_bond = factory.initBonds(TEST_GAME_TYPE).call().await?;
        let proposer = env.init_proposer().await?;
        Ok((env, proposer, init_bond))
    }

    async fn cached_game<H: OPSuccinctHost + Clone>(
        proposer: &OPSuccinctProposer<fault_proof::L1Provider, H>,
        index: u64,
    ) -> Result<Game> {
        proposer
            .get_game(U256::from(index))
            .await
            .with_context(|| format!("game {index} missing from cache"))
    }

    trait Assertion {
        fn assert_game_len(&self, expected_len: usize);
        fn assert_anchor_index(&self, expected_index: Option<usize>);
        fn assert_canonical_head(
            &self,
            expected_canonical_head_index: Option<u64>,
            expected_processed_l2_block: u64,
            starting_l2_block: u64,
        );
    }

    impl Assertion for ProposerStateSnapshot {
        fn assert_game_len(&self, expected_len: usize) {
            assert_eq!(self.games.len(), expected_len, "Number of synced games should match");
        }

        fn assert_anchor_index(&self, expected_index: Option<usize>) {
            assert_eq!(
                self.anchor_index,
                expected_index.map(U256::from),
                "Anchor index should match"
            );
        }

        fn assert_canonical_head(
            &self,
            expected_canonical_head_index: Option<u64>,
            expected_processed_l2_block: u64,
            starting_l2_block: u64,
        ) {
            let expected_index_u256 = expected_canonical_head_index.map(U256::from);
            assert_eq!(
                self.canonical_head_index, expected_index_u256,
                "Canonical head index should match"
            );
            let expected_l2_block = expected_processed_l2_block + starting_l2_block;
            assert_eq!(
                self.canonical_head_l2_block,
                U256::from(expected_l2_block),
                "Canonical head L2 block should match"
            );
        }
    }

    /// Verifies proposer state sync across multiple happy-path scenarios with only valid games.
    /// Exercises different branching structures, parent-child relationships, and per-game L2 block
    /// intervals.
    ///
    /// Case naming guide:
    /// - "noanch_*": anchored game absent.
    /// - "anch_*": anchored game present.
    #[rstest]
    #[case::zero_games(0, &[], &[M], &[], None, 0)]
    #[case::noanch_single_game_default_interval(1, &[], &[M], &[], Some(0), 1)] // Branch: M->0, Blocks: 0->1
    #[case::noanch_single_game_large_interval(1, &[], &[M], &[10], Some(0), 10)] // Branch: M->0, Blocks: 0->10
    #[case::noanch_two_games_same_branch(2, &[], &[M, 0], &[], Some(1), 2)] // Branch: M->0->1, Blocks: 0->1->2
    #[case::noanch_two_games_same_parent_diff_intervals(2, &[], &[M, M], &[1, 2], Some(1), 2)] // Branches: M->0, M->1, Blocks: 0->1, 0->2
    #[case::noanch_three_games_same_branch(3,&[], &[M, 0, 1], &[], Some(2), 3)] // Branch: M->0->1->2, Blocks: 0->1->2->3
    #[case::noanch_three_games_same_parent_diff_intervals_1(3,&[], &[M, M, M], &[1, 2, 3], Some(2), 3)] // Branches: M->0, M->1, M->2, Blocks: 0->1, 0->2, 0->3
    #[case::noanch_three_games_same_parent_diff_intervals_2(3,&[], &[M, M, M], &[1, 3, 2], Some(1), 3)] // Branches: M->0, M->1, M->2, Blocks: 0->1, 0->3, 0->2
    #[case::noanch_three_games_same_branch_diff_intervals_1(3,&[], &[M, 0, 1], &[1, 2, 3], Some(2), 6)] // Branch: M->0->1->2, Blocks: 0->1->3->6
    #[case::noanch_three_games_same_branch_diff_intervals_2(3, &[], &[M, 0, 1], &[1, 3, 2], Some(2), 6)] // Branch: M->0->1->2, Blocks: 0->1->4->6
    #[case::noanch_three_games_two_branches_diff_intervals(3,&[], &[M, 0, M], &[1, 3, 2], Some(1), 4)] // Branches: M->0->1, M->2, Blocks: 0->1->4 and 0->2
    #[case::noanch_five_games_two_branches(5, &[], &[M, 0, 1, 0, 3], &[1, 1, 1, 2, 2], Some(4), 5)] // Branches: M->0->1->2, 0->3->4, Blocks: 0->1->2->3 and 1->3->5
    #[case::noanch_five_games_three_branches(5, &[], &[M, 0, 1, 0, 0], &[1, 1, 1, 4, 3], Some(3), 5)] // Branches: M->0->1->2, 0->3, 0->4, Blocks: 0->1->2->3, 1->5, 1->4
    #[case::anch_single_game_default_interval(1, &[0], &[M], &[], Some(0), 1)]
    #[case::anch_two_games_same_branch(2, &[0, 1], &[M, 0], &[], Some(1), 2)]
    #[case::anch_two_games_same_parent_diff_intervals(2, &[0], &[M, M], &[1, 2], Some(0), 1)]
    #[case::anch_five_games_two_branches(5, &[0, 1], &[M, 0, 1, 0, 3], &[1, 1, 1, 2, 2], Some(2), 3)]
    #[tokio::test]
    async fn test_sync_state_happy_paths(
        #[case] num_games: usize,
        #[case] anchor_ids: &[usize],
        #[case] parent_ids: &[u32],
        #[case] intervals: &[u64],
        #[case] expected_canonical_head_index: Option<u64>,
        #[case] expected_processed_l2_block: u64,
    ) -> Result<()> {
        let (env, proposer, init_bond) = setup().await?;

        let mut starting_blocks: HashMap<u32, u64> = HashMap::new();

        let starting_l2_block = env.anvil.starting_l2_block_number;
        let mut block = starting_l2_block;
        for (i, _) in parent_ids.iter().take(num_games).enumerate() {
            let cur_parent_id = parent_ids[i];
            starting_blocks.insert(cur_parent_id, block);

            let end_block = block + intervals.get(i).unwrap_or(&1);
            let root_claim = env.compute_output_root_at_block(end_block).await?;
            env.create_game(root_claim, end_block, cur_parent_id, init_bond).await?;
            let (index, address) = env.last_game_info().await?;
            tracing::info!("✓ Created game {index} with parent {cur_parent_id}");

            if anchor_ids.contains(&i) {
                env.warp_time(MAX_CHALLENGE_DURATION + 1).await?;
                env.resolve_game(address).await?;
                env.warp_time(DISPUTE_GAME_FINALITY_DELAY_SECONDS + 1).await?;
                env.set_anchor_state(address).await?;
                tracing::info!("Anchor game set to index {index}");
            }

            // Determine the starting block for the next game
            //
            // If the next game's parent is the current game, the next game's starting block
            // is the end block of the current game.
            // Otherwise, look up the starting block from the map.
            let next_parent_id = parent_ids.get(i + 1).copied().unwrap_or(M);
            if cur_parent_id.wrapping_add(1) == next_parent_id {
                block = end_block;
            } else {
                block = *starting_blocks.get(&next_parent_id).unwrap_or(&end_block);
            }
        }

        proposer.sync_state().await?;

        let snapshot = proposer.state_snapshot().await;

        let expected_anchor_index = anchor_ids.iter().max().copied();

        snapshot.assert_game_len(num_games);
        snapshot.assert_anchor_index(expected_anchor_index);
        snapshot.assert_canonical_head(
            expected_canonical_head_index,
            expected_processed_l2_block,
            starting_l2_block,
        );

        Ok(())
    }

    #[tokio::test]
    async fn test_sync_state_with_game_already_exists() -> Result<()> {
        let (env, proposer, init_bond) = setup().await?;

        let mut parent_id = M;
        let starting_l2_block = env.anvil.starting_l2_block_number;
        let mut block = starting_l2_block;
        for _ in 0..10 {
            block += 1;
            let root_claim = env.compute_output_root_at_block(block).await?;
            env.create_game(root_claim, block, parent_id, init_bond).await?;
            parent_id = if parent_id == M { 0 } else { parent_id + 1 };
        }

        proposer.sync_state().await?;

        for i in 0..10 {
            let fetch_result = proposer.fetch_game(U256::from(i)).await?;
            assert!(matches!(fetch_result, GameFetchResult::AlreadyExists));
        }

        let snapshot = proposer.state_snapshot().await;
        snapshot.assert_game_len(10);
        snapshot.assert_anchor_index(None);
        snapshot.assert_canonical_head(Some(9), 10, starting_l2_block);

        Ok(())
    }

    #[tokio::test]
    async fn test_sync_state_drops_invalid_claim() -> Result<()> {
        let (env, proposer, init_bond) = setup().await?;

        let starting_l2_block = env.anvil.starting_l2_block_number;
        let block = starting_l2_block + 1;
        let mut rng = rand::rng();
        let mut invalid_root_bytes = [0u8; 32];
        rng.fill(&mut invalid_root_bytes);
        let invalid_root = FixedBytes::<32>::from(invalid_root_bytes);
        env.create_game(invalid_root, block, M, init_bond).await?;

        proposer.sync_state().await?;

        let fetch_result = proposer.fetch_game(U256::from(0)).await?;
        assert!(matches!(fetch_result, GameFetchResult::InvalidGame { .. }));

        let snapshot = proposer.state_snapshot().await;
        snapshot.assert_game_len(0);
        snapshot.assert_anchor_index(None);
        snapshot.assert_canonical_head(None, 0, starting_l2_block);

        Ok(())
    }

    /// Verifies sync prunes invalid game branches while preserving the valid subtree, and sets the
    /// correct game count, anchor index, and canonical head.
    ///
    /// The test creates 10 games with the following parent-child relationships:
    /// - Branch 1: M -> 0 -> 1 -> 2 -> 3 -> 4 -> 5
    /// - Branch 2: 3 -> 6 -> 7 -> 8 -> 9
    #[rstest]
    #[case::anchor_none_invalid_4_5(None, &[4, 5], 8, Some(9), 10)]
    #[case::anchor_0_invalid_4_5(Some(0), &[4, 5], 8, Some(9), 10)]
    #[case::anchor_3_invalid_4_5(Some(3), &[4, 5], 8, Some(9), 10)]
    #[case::anchor_9_invalid_4_5(Some(9), &[4, 5], 8, Some(9), 10)]
    #[case::anchor_0_invalid_6(Some(0), &[6], 6, Some(5), 6)]
    #[case::anchor_5_invalid_6(Some(5), &[6], 6, Some(5), 6)]
    #[case::anchor_none_invalid_3(None, &[3], 3, Some(2), 3)]
    #[case::anchor_0_invalid_3(Some(0), &[3], 3, Some(2), 3)]
    #[tokio::test]
    async fn test_sync_state_with_invalid_games_removes_subtree(
        #[case] anchor_index: Option<usize>,
        #[case] invalid_game_ids: &[usize],
        #[case] expected_games_len: usize,
        #[case] expected_canonical_head_index: Option<u64>,
        #[case] expected_processed_l2_block: u64,
    ) -> Result<()> {
        let (env, proposer, init_bond) = setup().await?;

        let parent_ids = [M, 0, 1, 2, 3, 4, 3, 6, 7, 8];
        let mut game_addrs = Vec::with_capacity(10);

        let starting_l2_block = env.anvil.starting_l2_block_number;
        let mut block = starting_l2_block;

        // Game creation step
        for (i, parent_id) in parent_ids.into_iter().enumerate() {
            block += 1;

            let root_claim = if invalid_game_ids.contains(&i) {
                let mut rng = rand::rng();
                let mut invalid_root_bytes = [0u8; 32];
                rng.fill(&mut invalid_root_bytes);
                FixedBytes::<32>::from(invalid_root_bytes)
            } else {
                env.compute_output_root_at_block(block).await?
            };

            env.create_game(root_claim, block, parent_id, init_bond).await?;
            let (index, address) = env.last_game_info().await?;
            game_addrs.push(address);
            tracing::info!("✓ Created game {index} with parent {parent_id}");
        }

        // Anchor setting step
        for (i, address) in
            game_addrs.into_iter().take(anchor_index.map_or(0, |idx| idx + 1)).enumerate()
        {
            if !invalid_game_ids.contains(&i) {
                env.warp_time(MAX_CHALLENGE_DURATION + 1).await?;
                env.resolve_game(address).await?;
                env.warp_time(DISPUTE_GAME_FINALITY_DELAY_SECONDS + 1).await?;
                env.set_anchor_state(address).await?;
                tracing::info!("Anchor game set to index {i}");
            }
        }
        proposer.sync_state().await?;

        let snapshot = proposer.state_snapshot().await;
        snapshot.assert_game_len(expected_games_len);
        snapshot.assert_anchor_index(anchor_index);
        snapshot.assert_canonical_head(
            expected_canonical_head_index,
            expected_processed_l2_block,
            starting_l2_block,
        );

        Ok(())
    }

    #[tokio::test]
    async fn test_sync_state_with_max_game_deadline_gap() -> Result<()> {
        let (env, proposer, init_bond) = setup().await?;

        let mut parent_id = M;
        let starting_l2_block = env.anvil.starting_l2_block_number;
        let mut block = starting_l2_block;
        for i in 0..3 {
            block += 1;
            let root_claim = env.compute_output_root_at_block(block).await?;
            env.create_game(root_claim, block, parent_id, init_bond).await?;
            let (index, address) = env.last_game_info().await?;
            tracing::info!("✓ Created game {index} with parent {M}");

            env.warp_time(MAX_CHALLENGE_DURATION + 1).await?;
            env.resolve_game(address).await?;

            if i == 0 {
                env.warp_time(DISPUTE_GAME_FINALITY_DELAY_SECONDS + 1).await?;
            } else {
                env.warp_time(MAX_GAME_DEADLINE_LAG + 1).await?;
            }
            env.set_anchor_state(address).await?;
            tracing::info!("Anchor game set to index {index}");

            parent_id = if parent_id == M { 0 } else { parent_id + 1 };
        }

        proposer.sync_state().await?;

        let snapshot = proposer.state_snapshot().await;
        snapshot.assert_game_len(2);
        snapshot.assert_anchor_index(Some(2));
        snapshot.assert_canonical_head(Some(2), 3, starting_l2_block);

        Ok(())
    }

    /// Verifies that sync_state correctly filters legacy games with unsupported game types.
    ///
    /// This comprehensive test covers both simple (single legacy game) and complex (multiple
    /// scattered legacy games) scenarios. It creates a mixed sequence of legacy and valid games,
    /// then verifies that:
    /// - sync_state only caches valid games (filters all legacy games)
    /// - canonical head is the latest valid game
    /// - fetch_game returns UnsupportedType for all legacy games
    ///
    /// **When this could happen**:
    /// During a game type transition, a legacy proposer wasn't shut down and keeps creating
    /// legacy-type games
    #[tokio::test]
    async fn test_sync_state_filters_legacy_games() -> Result<()> {
        let (env, proposer, init_bond) = setup().await?;

        // Setup legacy game type infrastructure
        env.setup_legacy_game_type(MOCK_PERMISSIONED_GAME_TYPE, init_bond).await?;

        let starting_l2_block = env.anvil.starting_l2_block_number;
        let mut block = starting_l2_block;

        // Create mixed sequence: legacy, valid, legacy, valid, valid, legacy
        // EDGE CASE: Simulates a legacy proposer continuing to create games after game type
        // transition. This should NOT happen in practice but tests defensive filtering
        // behavior.
        let game_sequence = [
            (MOCK_PERMISSIONED_GAME_TYPE, false), // index 0: legacy
            (TEST_GAME_TYPE, true),               // index 1: valid
            (MOCK_PERMISSIONED_GAME_TYPE, false), // index 2: legacy
            (TEST_GAME_TYPE, true),               // index 3: valid
            (TEST_GAME_TYPE, true),               // index 4: valid
            (MOCK_PERMISSIONED_GAME_TYPE, false), // index 5: legacy
        ];

        for (game_type, _) in &game_sequence {
            block += 1;
            let root = env.compute_output_root_at_block(block).await?;
            let extra_data = <(U256, u32)>::abi_encode_packed(&(U256::from(block), M));

            if *game_type == MOCK_PERMISSIONED_GAME_TYPE {
                // Create legacy game via factory call
                let create_call = DisputeGameFactory::createCall {
                    _gameType: *game_type,
                    _rootClaim: root,
                    _extraData: Bytes::from(extra_data),
                };
                env.send_factory_tx(create_call.abi_encode(), Some(init_bond)).await?;
            } else {
                // Create valid game via helper
                env.create_game(root, block, M, init_bond).await?;
            }
        }

        // Sync state
        proposer.sync_state().await?;

        // Verify: only 3 valid games should be cached (indices 1, 3, 4)
        let snapshot = proposer.state_snapshot().await;
        snapshot.assert_game_len(3);

        // Verify: canonical head should be index 4 (latest valid game)
        snapshot.assert_canonical_head(Some(4), 5, starting_l2_block);

        // Verify: fetch_game on legacy games returns UnsupportedType
        for (index, (_, is_valid)) in game_sequence.iter().enumerate() {
            let fetch_result = proposer.fetch_game(U256::from(index)).await?;
            if *is_valid {
                assert!(
                    matches!(fetch_result, GameFetchResult::AlreadyExists),
                    "Valid game at index {index} should be cached"
                );
            } else {
                assert!(
                    matches!(fetch_result, GameFetchResult::UnsupportedType { .. }),
                    "Legacy game at index {index} should be filtered as UnsupportedType"
                );
            }
        }

        Ok(())
    }

    /// Verifies that sync_state filters games whose type was not respected when created.
    ///
    /// This test creates a game with a non-respected game type, then verifies that:
    /// - sync_state only caches games created with respected type
    /// - fetch_game returns InvalidGame for games with wasRespectedGameTypeWhenCreated = false
    #[tokio::test]
    async fn test_sync_state_filters_non_respected_game_type() -> Result<()> {
        let (env, proposer, init_bond) = setup().await?;

        // Setup legacy game type infrastructure and set it as respected
        env.setup_legacy_game_type(MOCK_PERMISSIONED_GAME_TYPE, init_bond).await?;
        env.set_respected_game_type(MOCK_PERMISSIONED_GAME_TYPE).await?;

        let starting_l2_block = env.anvil.starting_l2_block_number;

        // Create a valid game with TEST_GAME_TYPE (not respected on creation)
        let valid_block = starting_l2_block + 1;
        let valid_root = env.compute_output_root_at_block(valid_block).await?;
        env.create_game(valid_root, valid_block, M, init_bond).await?;

        // Switch to TEST_GAME_TYPE
        env.set_respected_game_type(TEST_GAME_TYPE).await?;

        // Create another valid game with TEST_GAME_TYPE (respected on creation)
        let valid_block_2 = starting_l2_block + 3;
        let valid_root_2 = env.compute_output_root_at_block(valid_block_2).await?;
        env.create_game(valid_root_2, valid_block_2, M, init_bond).await?;

        // Sync state
        proposer.sync_state().await?;

        // Verify: only the latest valid game should be cached (index 1)
        let snapshot = proposer.state_snapshot().await;
        snapshot.assert_game_len(1);

        // Verify: canonical head should be index 1 (latest valid game)
        snapshot.assert_canonical_head(Some(1), 3, starting_l2_block);

        // Verify: fetch_game on non-respected game returns InvalidGame
        let non_respected_fetch_result = proposer.fetch_game(U256::from(0)).await?;
        assert!(
            matches!(non_respected_fetch_result, GameFetchResult::InvalidGame { .. }),
            "Game created with non-respected type should be filtered as InvalidGame"
        );

        // Verify: fetch_game on the latest valid game returns AlreadyExists
        let valid_fetch_result = proposer.fetch_game(U256::from(1)).await?;
        assert!(
            matches!(valid_fetch_result, GameFetchResult::AlreadyExists),
            "Valid game at index 1 should be cached"
        );

        Ok(())
    }

    /// Verifies that games are correctly evicted from cache after bond claims are processed.
    ///
    /// This test covers the eviction logic for games with status DEFENDER_WINS that are:
    /// - Finalized (past DISPUTE_GAME_FINALITY_DELAY_SECONDS)
    /// - Have zero credit (bonds successfully claimed)
    /// - Are NOT protected (anchor game or canonical head)
    ///
    /// Protection rules tested:
    /// - Anchor games are always retained after bond claims
    /// - Canonical head games are always retained after bond claims
    /// - Games that are both anchor and canonical head are retained
    /// - Non-protected games with zero credit are evicted
    ///
    /// This test uses a simple 5-game linear chain (M → 0 → 1 → 2 → 3 → 4) and exercises the
    /// eviction behavior after all games have been resolved as DEFENDER_WINS and all bonds have
    /// been claimed. In this configuration, game 4 becomes both the canonical head and the
    /// on-chain anchor game, so it is the only game retained after eviction.
    #[tokio::test]
    async fn test_bond_claim_cache_eviction() -> Result<()> {
<<<<<<< HEAD
        let anchor_idx: Option<usize> = None;
=======
>>>>>>> f2e28c9e
        let expected_retained: Vec<usize> = vec![4];
        let expected_evicted: Vec<usize> = vec![0, 1, 2, 3];

        let (env, proposer, init_bond) = setup().await?;

        let starting_l2_block = env.anvil.starting_l2_block_number;

        // Step 1: Create 5 games in linear chain M → 0 → 1 → 2 → 3 → 4
        let mut game_addresses = Vec::new();
        let parent_ids = [M, 0, 1, 2, 3];

        for (i, parent_id) in parent_ids.iter().enumerate() {
            let block = starting_l2_block + (i as u64) + 1;
            let root_claim = env.compute_output_root_at_block(block).await?;
            env.create_game(root_claim, block, *parent_id, init_bond).await?;
            let (_, address) = env.last_game_info().await?;
            game_addresses.push(address);
            tracing::info!("✓ Created game {i} at {address}");
        }

<<<<<<< HEAD
        // Step 2: Set anchor if specified in test case
        if let Some(idx) = anchor_idx {
            env.warp_time(MAX_CHALLENGE_DURATION + 1).await?;
            env.resolve_game(game_addresses[idx]).await?;
            tracing::info!("✓ Resolved game {idx} as DEFENDER_WINS");

            env.warp_time(DISPUTE_GAME_FINALITY_DELAY_SECONDS + 1).await?;
            env.set_anchor_state(game_addresses[idx]).await?;
            tracing::info!("✓ Set game {idx} as anchor");
        }

        // Step 3: Initial sync - all 5 games should be cached
=======
        // Step 2: Initial sync - all 5 games should be cached
>>>>>>> f2e28c9e
        proposer.sync_state().await?;
        let initial_snapshot = proposer.state_snapshot().await;
        initial_snapshot.assert_game_len(5);
        tracing::info!("✓ All 5 games synced to cache");

<<<<<<< HEAD
        // Step 4: Resolve all games as DEFENDER_WINS
        env.warp_time(MAX_CHALLENGE_DURATION + 1).await?;
        for (i, address) in
            game_addresses.iter().enumerate().filter(|(i, _)| anchor_idx != Some(*i))
        {
=======
        // Step 3: Resolve all games as DEFENDER_WINS
        env.warp_time(MAX_CHALLENGE_DURATION + 1).await?;
        for (i, address) in game_addresses.iter().enumerate() {
>>>>>>> f2e28c9e
            env.resolve_game(*address).await?;
            tracing::info!("✓ Resolved game {i} as DEFENDER_WINS");
        }

<<<<<<< HEAD
        // Step 5: Sync after finalization - games should still be retained (have credit)
=======
        // Step 4: Sync after finalization - games should still be retained (have credit)
>>>>>>> f2e28c9e
        proposer.sync_state().await?;
        let pre_claim_snapshot = proposer.state_snapshot().await;
        pre_claim_snapshot.assert_game_len(5);
        tracing::info!("✓ All 5 games still cached after finalization (bonds not yet claimed)");

<<<<<<< HEAD
        // Step 6: Claim bonds for all games (set credit to zero)
=======
        // Step 5: Claim bonds for all games (set credit to zero)
>>>>>>> f2e28c9e
        env.warp_time(DISPUTE_GAME_FINALITY_DELAY_SECONDS + 1).await?;
        for (i, address) in game_addresses.iter().enumerate() {
            env.claim_bond(*address, PROPOSER_ADDRESS).await?;
            tracing::info!("✓ Claimed bond for game {i}");
        }

<<<<<<< HEAD
        // Step 7: Sync after claims - eviction should now occur
        proposer.sync_state().await?;

        // Step 8: Verify eviction results
=======
        // Step 6: Sync after claims - eviction should now occur
        proposer.sync_state().await?;

        // Step 7: Verify eviction results
>>>>>>> f2e28c9e
        let final_snapshot = proposer.state_snapshot().await;

        let game_indices: std::collections::HashSet<U256> =
            final_snapshot.games.iter().map(|(idx, _)| *idx).collect();

        // Verify retained games are present
        for idx in &expected_retained {
            assert!(
                game_indices.contains(&U256::from(*idx)),
                "Game {} should be retained (anchor or canonical head)",
                idx
            );
        }

        // Verify evicted games are absent
        for idx in &expected_evicted {
            assert!(
                !game_indices.contains(&U256::from(*idx)),
                "Game {} should be evicted (not anchor, not canonical head, zero credit)",
                idx
            );
        }

        // Verify total count matches expected
        assert_eq!(
            final_snapshot.games.len(),
            expected_retained.len(),
            "Cache should contain exactly {} games after eviction",
            expected_retained.len()
        );

        tracing::info!(
            "✓ Eviction complete: {} games retained, {} games evicted",
            expected_retained.len(),
            expected_evicted.len()
        );

        Ok(())
    }

<<<<<<< HEAD
=======
    /// Verifies that games on different branches are evaluated independently for eviction.
    ///
    /// This test addresses the scenario where:
    /// - Branch A has game i (lower index) that's still in progress
    /// - Branch B has game j (higher index) that's finalized and claimed
    ///
    /// The test ensures that eviction of game j does NOT cause premature eviction of game i.
    ///
    /// Game structure:
    /// - Branch A: M → 0
    /// - Branch B: M → 1
    /// - Branch C: M → 2
    ///
    /// Timeline:
    /// 1. All games created
    /// 2. Branch C game is resolved and bonds claimed → zero credit but not evicted since it
    ///    becomes the anchor game and canonical head.
    /// 3. Branch B game is resolved and bonds claimed → zero credit and evicted.
    /// 4. Branch A game stays in progress and is not evicted.
    #[tokio::test]
    async fn test_bond_claim_eviction_multi_branch() -> Result<()> {
        let (env, proposer, init_bond) = setup().await?;

        let starting_l2_block = env.anvil.starting_l2_block_number;

        let mut game_addresses = Vec::new();

        for i in 0..3 {
            let block = starting_l2_block + (i as u64) + 1;
            let root = env.compute_output_root_at_block(block).await?;
            env.create_game(root, block, M, init_bond).await?;
            let (_, address) = env.last_game_info().await?;
            game_addresses.push(address);
            tracing::info!("✓ Created game {i} at {address}");
        }

        // Initial sync - all 3 games should be cached
        proposer.sync_state().await?;
        let initial_snapshot = proposer.state_snapshot().await;
        initial_snapshot.assert_game_len(3);
        tracing::info!("✓ All 3 games synced to cache");

        // Resolve for Branch B and C games
        env.warp_time(MAX_CHALLENGE_DURATION + 1).await?;
        env.resolve_game(game_addresses[1]).await?;
        tracing::info!("✓ Resolved game 1");

        env.resolve_game(game_addresses[2]).await?;
        tracing::info!("✓ Resolved game 2");

        // Claim bonds for Branch C game
        env.warp_time(DISPUTE_GAME_FINALITY_DELAY_SECONDS + 1).await?;
        env.claim_bond(game_addresses[2], PROPOSER_ADDRESS).await?;
        tracing::info!("✓ Claimed bond for game 2");

        // Sync after claim for Branch C game
        proposer.sync_state().await?;
        let pre_claim_snapshot = proposer.state_snapshot().await;
        pre_claim_snapshot.assert_game_len(3);
        tracing::info!("✓ All 3 games still cached after claim for Branch C game");

        // Claim bonds for Branch B game
        env.claim_bond(game_addresses[1], PROPOSER_ADDRESS).await?;
        tracing::info!("✓ Claimed bond for game 1");

        // Sync after claim for Branch B game
        proposer.sync_state().await?;
        let pre_claim_snapshot = proposer.state_snapshot().await;
        pre_claim_snapshot.assert_game_len(2);
        tracing::info!("✓ Branch B game should be evicted but Branch A game should be retained");

        // Verify eviction results
        let final_snapshot = proposer.state_snapshot().await;

        let game_indices: std::collections::HashSet<U256> =
            final_snapshot.games.iter().map(|(idx, _)| *idx).collect();

        // Game 1 should be evicted: not anchor, not canonical head, zero credit
        assert!(
            !game_indices.contains(&U256::from(1)),
            "Game 1 should be evicted (branch B, zero credit, not protected)"
        );

        // Game 0 should be retained: on branch A, still in progress
        assert!(
            game_indices.contains(&U256::from(0)),
            "Game 0 should be retained (branch A, still in progress)"
        );

        // Game 2 should be retained: anchor game (highest block)
        assert!(
            game_indices.contains(&U256::from(2)),
            "Game 2 should be retained (anchor game and canonical head on branch C)"
        );

        // Verify canonical head is game 2 (highest block)
        final_snapshot.assert_canonical_head(Some(2), 3, starting_l2_block);

        tracing::info!(
            "✓ Multi-branch eviction verified: game 1 (index 1) evicted, game 0 (index 0) retained"
        );

        Ok(())
    }

>>>>>>> f2e28c9e
    /// Tests CHALLENGER_WINS cascade removal at various tree positions.
    #[rstest]
    #[case::at_root(
        &[M, 0, 1],  // parent_ids: M -> 0 -> 1 -> 2
        &[0],  // games_to_challenge: challenge game 0
        None,  // anchor_id: no anchor
        0,  // expected_retained_count (all removed - root is CHALLENGER_WINS)
        None,
        0
    )]
    #[case::mid_chain(
        &[M, 0, 1, 2],  // M -> 0 -> 1 -> 2 -> 3
        &[1],  // challenge game 1
        None,  // anchor_id: no anchor
        1,  // Only game 0 retained (games 1, 2, 3 removed)
        Some(0),
        1
    )]
    #[case::two_children(
        &[M, 0, 0],  // M -> 0, 0 -> 1, 0 -> 2
        &[1],  // challenge game 1
        None,  // anchor_id: no anchor
        2,  // Games 0, 2 retained; game 1 removed
        Some(2),
        3
    )]
    #[case::multiple_challenger_wins(
        &[M, 0, 1],  // M -> 0 -> 1 -> 2
        &[0, 1],  // challenge games 0 and 1
        None,  // anchor_id: no anchor
        0,  // All removed
        None,
        0
    )]
    #[case::anchor_descendant_challenger_wins(
        &[M, 0, 1],  // M -> 0 (anchor) -> 1 -> 2
        &[1],  // challenge game 1 (descendant of anchor)
        Some(0),  // anchor_id: game 0
        1,  // Only game 0 retained (games 1, 2 removed despite anchor)
        Some(0),  // Canonical head = anchor
        1
    )]
    #[case::parallel_branch_challenger_wins(
        &[M, 0, M],  // M -> 0 (anchor) -> 1; M -> 2
        &[2],  // challenge game 2 (parallel branch)
        Some(0),  // anchor_id: game 0
        2,  // Games 0, 1 retained; game 2 removed
        Some(1),  // Canonical head = game 1
        2
    )]
<<<<<<< HEAD
=======
    #[case::multiple_challenger_wins_different_branches(
        &[M, 0, 1, 0, 3],  // M -> 0 -> 1 -> 2; 0 -> 3 -> 4
        &[1, 3],  // challenge games 1 and 3 (different branches)
        None,  // anchor_id: no anchor
        1,  // Only game 0 retained (both branches pruned)
        Some(0),
        1
    )]
    #[case::anchor_parallel_challenger_wins_with_child(
        &[M, 0, M, 2],  // M -> 0 (anchor) -> 1; M -> 2 (challenged) -> 3
        &[2],  // challenge game 2 (newer parallel branch with child)
        Some(0),  // anchor_id: game 0
        2,  // Games 0, 1 retained; games 2, 3 removed
        Some(1),  // Canonical head stays on anchor branch
        2
    )]
>>>>>>> f2e28c9e
    #[tokio::test]
    async fn test_challenger_wins_cascade_removal(
        #[case] parent_ids: &[u32],
        #[case] games_to_challenge: &[usize],
        #[case] anchor_id: Option<usize>,
        #[case] expected_retained_count: usize,
        #[case] expected_canonical_head_index: Option<u64>,
        #[case] expected_processed_l2_block: u64,
    ) -> Result<()> {
        let (env, proposer, init_bond) = setup().await?;

        let starting_l2_block = env.anvil.starting_l2_block_number;
        let mut block = starting_l2_block;
        let mut game_addresses = Vec::new();

        // Step 1: Create all games with valid roots (all initially valid)
        for (i, &parent_id) in parent_ids.iter().enumerate() {
            block += 1;
            let root_claim = env.compute_output_root_at_block(block).await?;
            env.create_game(root_claim, block, parent_id, init_bond).await?;
            let (_, address) = env.last_game_info().await?;
            game_addresses.push(address);
            tracing::info!("✓ Created game {i} at block {block} (parent: {parent_id})");
        }

        // Step 2: Challenge specific games
        for &idx in games_to_challenge {
            env.challenge_game(game_addresses[idx]).await?;
            tracing::info!("✓ Game {idx} challenged");
        }

        // Step 3: Set anchor if specified
        if let Some(anchor_idx) = anchor_id {
            // Resolve anchor game as DEFENDER_WINS first
            env.warp_time(MAX_CHALLENGE_DURATION + 1).await?;
            env.resolve_game(game_addresses[anchor_idx]).await?;
            tracing::info!("✓ Resolved game {anchor_idx} as DEFENDER_WINS for anchor");

            // Set as anchor (requires finality delay)
            env.warp_time(DISPUTE_GAME_FINALITY_DELAY_SECONDS + 1).await?;
            env.set_anchor_state(game_addresses[anchor_idx]).await?;
            tracing::info!("✓ Set game {anchor_idx} as anchor");
        }

        // Step 4: Resolve games (skip anchor if already resolved)
        env.warp_time(MAX_CHALLENGE_DURATION + MAX_PROVE_DURATION + 1).await?;
        for (i, game_address) in game_addresses.iter().enumerate() {
            // Skip if already resolved for anchor
            if anchor_id != Some(i) {
                env.resolve_game(*game_address).await?;
                tracing::info!("✓ Resolved game {game_address}");
            }
        }

        // Step 5: Sync state
        proposer.sync_state().await?;

        // Verify results
        let snapshot = proposer.state_snapshot().await;
        snapshot.assert_game_len(expected_retained_count);
        snapshot.assert_anchor_index(anchor_id);
        snapshot.assert_canonical_head(
            expected_canonical_head_index,
            expected_processed_l2_block,
            starting_l2_block,
        );

<<<<<<< HEAD
=======
        for &idx in games_to_challenge {
            assert!(
                !snapshot.games.iter().any(|(key, _)| *key == U256::from(idx)),
                "Game {idx} should be removed (challenged)"
            );
        }

>>>>>>> f2e28c9e
        Ok(())
    }

    /// Tests mixed states across multiple branches.
    ///
    /// Topology:
    ///   M → 0 (DEFENDER_WINS) → 1 (DEFENDER_WINS) → 2 (DEFENDER_WINS)
<<<<<<< HEAD
    ///     → 0 → 3 (IN_PROGESS, Challenged) → 4 (IN_PROGRESS)
=======
    ///     → 0 → 3 (IN_PROGRESS, Challenged) → 4 (IN_PROGRESS)
>>>>>>> f2e28c9e
    ///     → 1 → 5 (IN_PROGRESS)
    ///
    /// Expected:
    /// - Games 0, 1, 2, 5 retained (valid chain)
    /// - Games 3, 4 removed (CHALLENGER_WINS cascade)
    /// - Canonical head: Game 5 (highest L2 block among valid games)
    #[tokio::test]
    async fn test_mixed_states_multiple_branches() -> Result<()> {
        let (env, proposer, init_bond) = setup().await?;

        let starting_l2_block = env.anvil.starting_l2_block_number;

        // Step 1: Create all 6 games with valid roots and proper parent relationships
        let mut game_addresses = Vec::new();
        let parent_ids = [M, 0, 1, 0, 3, 1]; // parents for games 0-5

        for (i, &parent_id) in parent_ids.iter().enumerate() {
            let block = starting_l2_block + 1 + i as u64;
            let root_claim = env.compute_output_root_at_block(block).await?;
            env.create_game(root_claim, block, parent_id, init_bond).await?;
            let (_, address) = env.last_game_info().await?;
            game_addresses.push(address);
            tracing::info!("✓ Created game {i} at block {block} with parent {parent_id}");
        }

        // Step 2: Challenge game 3 to make it CHALLENGER_WINS
        env.challenge_game(game_addresses[3]).await?;
        tracing::info!("✓ Game 3 challenged");

        // Step 3: Resolve games 0, 1 and 2 as DEFENDER_WINS
        env.warp_time(MAX_CHALLENGE_DURATION + MAX_PROVE_DURATION + 1).await?;
        for game_address in game_addresses.iter().take(3) {
            env.resolve_game(*game_address).await?;
            tracing::info!("✓ Game {game_address} resolved");
        }

        // Step 4: Sync state
        proposer.sync_state().await?;

        // Verify: All games are cached
        let snapshot = proposer.state_snapshot().await;
        snapshot.assert_game_len(6);

        // Verify: Canonical head is game 5 (highest L2 block among valid games)
        snapshot.assert_canonical_head(Some(5), 6, starting_l2_block);

        // Step 5: Resolve game 3, 4 and 5
        for game_address in game_addresses.iter().skip(3) {
            env.resolve_game(*game_address).await?;
            tracing::info!("✓ Game {game_address} resolved");
        }

        // Step 6: Sync state
        proposer.sync_state().await?;

        // Verify: Games 0, 1, 2, 5 retained; games 3, 4 removed
        let snapshot = proposer.state_snapshot().await;
        snapshot.assert_game_len(4); // 0, 1, 2, 5

        // Canonical head should be game 5 (highest block among reachable games)
        snapshot.assert_canonical_head(Some(5), 6, starting_l2_block);

        // Verify specific games are present
        let game_indices: Vec<U256> = snapshot.games.iter().map(|(idx, _)| *idx).collect();
        assert!(game_indices.contains(&U256::from(0)), "Game 0 should be retained");
        assert!(game_indices.contains(&U256::from(1)), "Game 1 should be retained");
        assert!(game_indices.contains(&U256::from(2)), "Game 2 should be retained");
        assert!(game_indices.contains(&U256::from(5)), "Game 5 should be retained");
        assert!(
            !game_indices.contains(&U256::from(3)),
            "Game 3 should be removed (CHALLENGER_WINS)"
        );
        assert!(
            !game_indices.contains(&U256::from(4)),
            "Game 4 should be removed (child of CHALLENGER_WINS)"
        );

        Ok(())
    }
<<<<<<< HEAD

    /// Tests the `should_attempt_to_resolve` flag logic for IN_PROGRESS games.
    ///
    /// Verifies that the flag is correctly set based on:
    /// - Game status (IN_PROGRESS vs resolved)
    /// - Deadline status (passed vs not passed)
    /// - Parent resolution status (resolved vs IN_PROGRESS)
    #[tokio::test]
    async fn test_in_progress_games_resolution_marking() -> Result<()> {
        let (env, proposer, init_bond) = setup().await?;

        let starting_l2_block = env.anvil.starting_l2_block_number;

        // Create a simple chain: M -> 0 -> 1 -> 2 -> 3 -> 4
        // Add 100-second gaps between creations to control deadline spacing
        let mut game_addresses = Vec::new();
        let time_gap = 100u64;

        let total_games = 5;
        let num_time_gaps = total_games - 1;

        for i in 0..total_games {
            let block = starting_l2_block + 1 + i;
            let root_claim = env.compute_output_root_at_block(block).await?;
            let parent_id = if i == 0 { M } else { (i - 1) as u32 };
            env.create_game(root_claim, block, parent_id, init_bond).await?;
            let (_, address) = env.last_game_info().await?;
            game_addresses.push(address);
            tracing::info!("✓ Created game {i} at block {block} with parent {parent_id}");

            // Add time gap before next game (except after last game)
            if i < num_time_gaps {
                env.warp_time(time_gap).await?;
            }
        }

        // Sync state to cache games
        proposer.sync_state().await?;

        // === Case 1: IN_PROGRESS game with deadline NOT passed ===
        let game_0 = cached_game(&proposer, 0).await?;
        assert!(
            !game_0.should_attempt_to_resolve,
            "Game 0: should_attempt_to_resolve should be false (deadline not passed)"
        );
        tracing::info!("✓ Case 1: IN_PROGRESS + deadline not passed → should_attempt = false");

        // === Case 2: DEFENDER_WINS (resolved game) ===
        // Warp to just past game 0's deadline but before game 1's deadline
        // Game 0 deadline is at T0 + MAX_CHALLENGE_DURATION
        // Game 1 deadline is at T0 + 100 + MAX_CHALLENGE_DURATION
        // Currently at T0 + 400 (after creating all `total_games` games with `time_gap`-second
        // gaps)
        // So we need to warp: MAX_CHALLENGE_DURATION - `num_time_gaps` * `time_gap` + 1
        env.warp_time(MAX_CHALLENGE_DURATION - num_time_gaps * time_gap + 1).await?;

        proposer.sync_state().await?;
        let game_0 = cached_game(&proposer, 0).await?;
        assert!(
            game_0.should_attempt_to_resolve,
            "Game 0: should_attempt_to_resolve should be true since deadline has passed"
        );

        env.resolve_game(game_addresses[0]).await?;
        proposer.sync_state().await?;

        let game_0 = cached_game(&proposer, 0).await?;
        assert!(
            !game_0.should_attempt_to_resolve,
            "Game 0: should_attempt_to_resolve should be false (already resolved)"
        );
        tracing::info!("✓ Case 2: DEFENDER_WINS → should_attempt = false");

        // === Case 3: IN_PROGRESS + parent resolved + deadline NOT passed ===
        let game_1 = cached_game(&proposer, 1).await?;
        assert!(
            !game_1.should_attempt_to_resolve,
            "Game 1: should_attempt_to_resolve should be false (deadline not passed despite parent resolved)"
        );
        tracing::info!(
            "✓ Case 3: IN_PROGRESS + parent resolved + deadline not passed → should_attempt = false"
        );

        // === Case 4: IN_PROGRESS + parent resolved + deadline passed + own game ===
        env.warp_time(time_gap).await?;
        proposer.sync_state().await?;

        let game_1 = cached_game(&proposer, 1).await?;
        assert!(
            game_1.should_attempt_to_resolve,
            "Game 1: should_attempt_to_resolve should be true (all conditions met)"
        );
        tracing::info!(
            "✓ Case 4: IN_PROGRESS + parent resolved + deadline passed + own game → should_attempt = true"
        );

        // === Case 5: IN_PROGRESS + parent NOT resolved + deadline passed ===
        env.warp_time(time_gap).await?;
        let game_2 = cached_game(&proposer, 2).await?;
        assert!(
            !game_2.should_attempt_to_resolve,
            "Game 2: should_attempt_to_resolve should be false (parent not resolved)"
        );
        tracing::info!(
            "✓ Case 5: IN_PROGRESS + parent NOT resolved + deadline passed → should_attempt = false"
        );

        env.resolve_game(game_addresses[1]).await?;
        env.resolve_game(game_addresses[2]).await?;
        proposer.sync_state().await?;

        // === Case 6: IN_PROGRESS + UnchallengedAndValidProofProvided ===
        env.prove_game(game_addresses[3]).await?;
        proposer.sync_state().await?;

        let game_3 = cached_game(&proposer, 3).await?;
        assert_eq!(game_3.proposal_status, ProposalStatus::UnchallengedAndValidProofProvided);
        assert!(
            game_3.should_attempt_to_resolve,
            "Game 3: should_attempt_to_resolve should be true (proof provided)"
        );
        tracing::info!(
            "✓ Case 6: IN_PROGRESS + UnchallengedAndValidProofProvided → should_attempt = true"
        );

        env.resolve_game(game_addresses[3]).await?;
        proposer.sync_state().await?;
        // === Case 7: IN_PROGRESS + ChallengedAndValidProofProvided ===
        env.challenge_game(game_addresses[4]).await?;
        proposer.sync_state().await?;

        let game_4 = cached_game(&proposer, 4).await?;
        assert_eq!(game_4.proposal_status, ProposalStatus::Challenged);
        assert!(
            !game_4.should_attempt_to_resolve,
            "Game 4: should_attempt_to_resolve should be false (challenged)"
        );

        env.prove_game(game_addresses[4]).await?;
        proposer.sync_state().await?;
        let game_4 = cached_game(&proposer, 4).await?;
        assert_eq!(game_4.proposal_status, ProposalStatus::ChallengedAndValidProofProvided);
        assert!(
            game_4.should_attempt_to_resolve,
            "Game 4: should_attempt_to_resolve should be true (proof provided)"
        );

        Ok(())
    }

    /// Tests the `should_attempt_to_claim_bond` flag logic for finalized games.
    ///
    /// Verifies that the flag is correctly set based on:
    /// - Finality (finalized vs not finalized)
    /// - Credit availability (credit > 0 vs credit = 0)
    #[tokio::test]
    async fn test_bond_claim_marking() -> Result<()> {
        let (env, proposer, init_bond) = setup().await?;

        let starting_l2_block = env.anvil.starting_l2_block_number;

        let block = starting_l2_block + 1;
        let root_claim = env.compute_output_root_at_block(block).await?;
        env.create_game(root_claim, block, M, init_bond).await?;
        let (_, address) = env.last_game_info().await?;
        tracing::info!("✓ Created game 0 at block {block}");

        env.warp_time(MAX_CHALLENGE_DURATION + 1).await?;
        env.resolve_game(address).await?;
        tracing::info!("✓ Resolved game 0 as DEFENDER_WINS");

        // Sync state
        proposer.sync_state().await?;

        // === Case 1: DEFENDER_WINS + not finalized ===
        let game_0 = cached_game(&proposer, 0).await?;
        assert!(
            !game_0.should_attempt_to_claim_bond,
            "Game 0: should_attempt_to_claim_bond should be false (not finalized)"
        );
        tracing::info!(
            "✓ Case 1: DEFENDER_WINS + not finalized → should_attempt_to_claim_bond = false"
        );

        // Warp time to finalize games
        env.warp_time(DISPUTE_GAME_FINALITY_DELAY_SECONDS + 1).await?;
        proposer.sync_state().await?;

        // === Case 2: DEFENDER_WINS + finalized + credit > 0 ===
        let game_0 = cached_game(&proposer, 0).await?;
        assert!(
            game_0.should_attempt_to_claim_bond,
            "Game 0: should_attempt_to_claim_bond should be true (finalized + credit > 0)"
        );
        tracing::info!("✓ Case 2: DEFENDER_WINS + finalized + credit > 0 → should_attempt_to_claim_bond = true");

        // Claim bond for game 0 to set credit = 0
        env.claim_bond(address, PROPOSER_ADDRESS).await?;
        proposer.sync_state().await?;

        // === Case 3: DEFENDER_WINS + finalized + credit = 0 ===
        let game_0 = cached_game(&proposer, 0).await?;
        assert!(
            !game_0.should_attempt_to_claim_bond,
            "Game 0: should_attempt_to_claim_bond should be false (credit = 0)"
        );
        tracing::info!("✓ Case 3: DEFENDER_WINS + finalized + credit = 0 → should_attempt_to_claim_bond = false");

        Ok(())
    }
=======
>>>>>>> f2e28c9e
}<|MERGE_RESOLUTION|>--- conflicted
+++ resolved
@@ -13,18 +13,12 @@
     };
     use alloy_primitives::{Bytes, FixedBytes, Uint, U256};
     use alloy_sol_types::{SolCall, SolValue};
-<<<<<<< HEAD
     use anyhow::{Context, Result};
     use fault_proof::{
         contract::ProposalStatus,
         proposer::{
             Game, GameFetchResult, OPSuccinctProposer, ProposerStateSnapshot, MAX_GAME_DEADLINE_LAG,
         },
-=======
-    use anyhow::Result;
-    use fault_proof::proposer::{
-        GameFetchResult, OPSuccinctProposer, ProposerStateSnapshot, MAX_GAME_DEADLINE_LAG,
->>>>>>> f2e28c9e
     };
     use op_succinct_bindings::dispute_game_factory::DisputeGameFactory;
     use op_succinct_host_utils::host::OPSuccinctHost;
@@ -512,10 +506,7 @@
     /// on-chain anchor game, so it is the only game retained after eviction.
     #[tokio::test]
     async fn test_bond_claim_cache_eviction() -> Result<()> {
-<<<<<<< HEAD
         let anchor_idx: Option<usize> = None;
-=======
->>>>>>> f2e28c9e
         let expected_retained: Vec<usize> = vec![4];
         let expected_evicted: Vec<usize> = vec![0, 1, 2, 3];
 
@@ -536,7 +527,6 @@
             tracing::info!("✓ Created game {i} at {address}");
         }
 
-<<<<<<< HEAD
         // Step 2: Set anchor if specified in test case
         if let Some(idx) = anchor_idx {
             env.warp_time(MAX_CHALLENGE_DURATION + 1).await?;
@@ -549,61 +539,37 @@
         }
 
         // Step 3: Initial sync - all 5 games should be cached
-=======
-        // Step 2: Initial sync - all 5 games should be cached
->>>>>>> f2e28c9e
         proposer.sync_state().await?;
         let initial_snapshot = proposer.state_snapshot().await;
         initial_snapshot.assert_game_len(5);
         tracing::info!("✓ All 5 games synced to cache");
 
-<<<<<<< HEAD
         // Step 4: Resolve all games as DEFENDER_WINS
         env.warp_time(MAX_CHALLENGE_DURATION + 1).await?;
         for (i, address) in
             game_addresses.iter().enumerate().filter(|(i, _)| anchor_idx != Some(*i))
         {
-=======
-        // Step 3: Resolve all games as DEFENDER_WINS
-        env.warp_time(MAX_CHALLENGE_DURATION + 1).await?;
-        for (i, address) in game_addresses.iter().enumerate() {
->>>>>>> f2e28c9e
             env.resolve_game(*address).await?;
             tracing::info!("✓ Resolved game {i} as DEFENDER_WINS");
         }
 
-<<<<<<< HEAD
         // Step 5: Sync after finalization - games should still be retained (have credit)
-=======
-        // Step 4: Sync after finalization - games should still be retained (have credit)
->>>>>>> f2e28c9e
         proposer.sync_state().await?;
         let pre_claim_snapshot = proposer.state_snapshot().await;
         pre_claim_snapshot.assert_game_len(5);
         tracing::info!("✓ All 5 games still cached after finalization (bonds not yet claimed)");
 
-<<<<<<< HEAD
         // Step 6: Claim bonds for all games (set credit to zero)
-=======
-        // Step 5: Claim bonds for all games (set credit to zero)
->>>>>>> f2e28c9e
         env.warp_time(DISPUTE_GAME_FINALITY_DELAY_SECONDS + 1).await?;
         for (i, address) in game_addresses.iter().enumerate() {
             env.claim_bond(*address, PROPOSER_ADDRESS).await?;
             tracing::info!("✓ Claimed bond for game {i}");
         }
 
-<<<<<<< HEAD
         // Step 7: Sync after claims - eviction should now occur
         proposer.sync_state().await?;
 
         // Step 8: Verify eviction results
-=======
-        // Step 6: Sync after claims - eviction should now occur
-        proposer.sync_state().await?;
-
-        // Step 7: Verify eviction results
->>>>>>> f2e28c9e
         let final_snapshot = proposer.state_snapshot().await;
 
         let game_indices: std::collections::HashSet<U256> =
@@ -644,8 +610,6 @@
         Ok(())
     }
 
-<<<<<<< HEAD
-=======
     /// Verifies that games on different branches are evaluated independently for eviction.
     ///
     /// This test addresses the scenario where:
@@ -750,8 +714,6 @@
 
         Ok(())
     }
-
->>>>>>> f2e28c9e
     /// Tests CHALLENGER_WINS cascade removal at various tree positions.
     #[rstest]
     #[case::at_root(
@@ -802,8 +764,6 @@
         Some(1),  // Canonical head = game 1
         2
     )]
-<<<<<<< HEAD
-=======
     #[case::multiple_challenger_wins_different_branches(
         &[M, 0, 1, 0, 3],  // M -> 0 -> 1 -> 2; 0 -> 3 -> 4
         &[1, 3],  // challenge games 1 and 3 (different branches)
@@ -820,7 +780,6 @@
         Some(1),  // Canonical head stays on anchor branch
         2
     )]
->>>>>>> f2e28c9e
     #[tokio::test]
     async fn test_challenger_wins_cascade_removal(
         #[case] parent_ids: &[u32],
@@ -888,8 +847,6 @@
             starting_l2_block,
         );
 
-<<<<<<< HEAD
-=======
         for &idx in games_to_challenge {
             assert!(
                 !snapshot.games.iter().any(|(key, _)| *key == U256::from(idx)),
@@ -897,7 +854,6 @@
             );
         }
 
->>>>>>> f2e28c9e
         Ok(())
     }
 
@@ -905,11 +861,7 @@
     ///
     /// Topology:
     ///   M → 0 (DEFENDER_WINS) → 1 (DEFENDER_WINS) → 2 (DEFENDER_WINS)
-<<<<<<< HEAD
-    ///     → 0 → 3 (IN_PROGESS, Challenged) → 4 (IN_PROGRESS)
-=======
     ///     → 0 → 3 (IN_PROGRESS, Challenged) → 4 (IN_PROGRESS)
->>>>>>> f2e28c9e
     ///     → 1 → 5 (IN_PROGRESS)
     ///
     /// Expected:
@@ -989,8 +941,6 @@
 
         Ok(())
     }
-<<<<<<< HEAD
-
     /// Tests the `should_attempt_to_resolve` flag logic for IN_PROGRESS games.
     ///
     /// Verifies that the flag is correctly set based on:
@@ -1200,6 +1150,4 @@
 
         Ok(())
     }
-=======
->>>>>>> f2e28c9e
 }