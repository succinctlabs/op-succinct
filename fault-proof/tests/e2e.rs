--- conflicted
+++ resolved
@@ -1,83 +1,3 @@
-<<<<<<< HEAD
-mod common;
-
-use std::str::FromStr;
-
-use alloy_network::EthereumWallet;
-use alloy_primitives::{Bytes, FixedBytes, U256};
-use alloy_provider::ProviderBuilder;
-use alloy_signer_local::PrivateKeySigner;
-use alloy_sol_types::{SolCall, SolValue};
-use alloy_transport_http::reqwest::Url;
-use anyhow::{Context, Result};
-use common::{
-    constants::{
-        CHALLENGER_ADDRESS, CHALLENGER_PRIVATE_KEY, DISPUTE_GAME_FINALITY_DELAY_SECONDS,
-        MAX_CHALLENGE_DURATION, MAX_PROVE_DURATION, MOCK_PERMISSIONED_GAMES_TO_SEED,
-        MOCK_PERMISSIONED_GAME_TYPE, PROPOSER_ADDRESS, PROPOSER_PRIVATE_KEY, TEST_GAME_TYPE,
-    },
-    contracts::{deploy_mock_permissioned_game, send_contract_transaction},
-    monitor::{
-        verify_all_resolved_correctly, wait_and_track_games, wait_and_verify_game_resolutions,
-        wait_for_bond_claims, wait_for_challenges, wait_for_resolutions, TrackedGame,
-    },
-    warp_time, TestEnvironment,
-};
-use fault_proof::{
-    challenger::Game,
-    contract::{GameStatus, ProposalStatus},
-    proposer::Game as ProposerGame,
-    L2ProviderTrait,
-};
-use op_succinct_bindings::{
-    dispute_game_factory::DisputeGameFactory, mock_optimism_portal2::MockOptimismPortal2,
-};
-use op_succinct_signer_utils::Signer;
-use rand::Rng;
-use tokio::time::{sleep, Duration};
-use tracing::info;
-
-use crate::common::{init_challenger, init_proposer, start_challenger, start_proposer};
-
-alloy_sol_types::sol! {
-    #[sol(rpc)]
-    contract MockPermissionedDisputeGameView {
-        function status() external view returns (uint8);
-    }
-}
-
-// Covers the proposer happy path from creation through resolution to bond claim.
-// Ensures the proposer keeps running and completes every stage cleanly.
-#[tokio::test(flavor = "multi_thread")]
-async fn test_honest_proposer_native() -> Result<()> {
-    TestEnvironment::init_logging();
-    info!("=== Test: Honest Proposer Full Lifecycle (Create → Resolve → Claim) ===");
-
-    // Setup common test environment
-    let env = TestEnvironment::setup().await?;
-
-    // Start proposer
-    let proposer_handle = start_proposer(
-        &env.rpc_config,
-        PROPOSER_PRIVATE_KEY,
-        &env.deployed.factory,
-        TEST_GAME_TYPE,
-    )
-    .await?;
-    info!("✓ Proposer service started");
-
-    // Wait for proposer to create games
-    info!("=== Waiting for Game Creation ===");
-    let factory = DisputeGameFactory::new(env.deployed.factory, env.anvil.provider.clone());
-
-    // Track first 3 games (L2 finalized head won't advance far enough for 3)
-    let tracked_games =
-        wait_and_track_games(&factory, TEST_GAME_TYPE, 3, Duration::from_secs(120)).await?;
-
-    info!("✓ Proposer created {} games:", tracked_games.len());
-    for (i, game) in tracked_games.iter().enumerate() {
-        info!("  Game {}: {} at L2 block {}", i + 1, game.address, game.l2_block_number);
-=======
 pub mod common;
 
 #[cfg(feature = "e2e")]
@@ -105,7 +25,12 @@
         },
         warp_time, TestEnvironment,
     };
-    use fault_proof::{contract::GameStatus, L2ProviderTrait};
+    use fault_proof::{
+        challenger::Game,
+        contract::{GameStatus, ProposalStatus},
+        proposer::Game as ProposerGame,
+        L2ProviderTrait,
+    };
     use op_succinct_bindings::{
         dispute_game_factory::DisputeGameFactory, mock_optimism_portal2::MockOptimismPortal2,
     };
@@ -114,14 +39,13 @@
     use tokio::time::{sleep, Duration};
     use tracing::info;
 
-    use crate::common::{start_challenger, start_proposer};
+    use crate::common::{init_challenger, init_proposer, start_challenger, start_proposer};
 
     alloy_sol_types::sol! {
         #[sol(rpc)]
         contract MockPermissionedDisputeGameView {
             function status() external view returns (uint8);
         }
->>>>>>> dea0495a
     }
 
     // Covers the proposer happy path from creation through resolution to bond claim.
@@ -189,15 +113,9 @@
             .await?;
         info!("✓ Warped time by DISPUTE_GAME_FINALITY_DELAY_SECONDS ({DISPUTE_GAME_FINALITY_DELAY_SECONDS} seconds) to trigger bond claims");
 
-<<<<<<< HEAD
-    // Wait for games to be resolved
-    let resolutions =
-        wait_for_resolutions(&env.anvil.provider, &tracked_games, Duration::from_secs(120)).await?;
-=======
         // Verify proposer is still running
         assert!(!proposer_handle.is_finished(), "Proposer should still be running");
         info!("✓ Proposer is still running successfully");
->>>>>>> dea0495a
 
         // === PHASE 4: Bond Claims ===
         info!("=== Phase 4: Bond Claims ===");
@@ -210,108 +128,6 @@
             Duration::from_secs(30),
         )
         .await?;
-<<<<<<< HEAD
-    info!("✓ Warped time by DISPUTE_GAME_FINALITY_DELAY_SECONDS ({DISPUTE_GAME_FINALITY_DELAY_SECONDS} seconds) to trigger bond claims");
-
-    // Verify proposer is still running
-    assert!(!proposer_handle.is_finished(), "Proposer should still be running");
-    info!("✓ Proposer is still running successfully");
-
-    // === PHASE 4: Bond Claims ===
-    info!("=== Phase 4: Bond Claims ===");
-
-    // Wait for proposer to claim bonds
-    wait_for_bond_claims(
-        &env.anvil.provider,
-        &tracked_games,
-        PROPOSER_ADDRESS,
-        Duration::from_secs(120),
-    )
-    .await?;
-
-    // Stop proposer
-    info!("=== Stopping Proposer ===");
-    proposer_handle.abort();
-    info!("✓ Proposer stopped gracefully");
-
-    info!("=== Full Lifecycle Test Complete ===");
-    info!("✓ Games created, resolved, and bonds claimed successfully");
-
-    Ok(())
-}
-
-// Seeds legacy games, transitions game types, and verifies the proposer ignores them.
-// Confirms new games are created, resolved, and bonds claimed despite history.
-#[tokio::test(flavor = "multi_thread")]
-async fn test_game_type_transition_skips_legacy_games() -> Result<()> {
-    TestEnvironment::init_logging();
-    info!("=== Test: Game Type Transition With Legacy Games In History ===");
-
-    let env = TestEnvironment::setup().await?;
-    let mut rng = rand::rng();
-
-    let l1_rpc_url = env.rpc_config.l1_rpc.clone();
-    let factory_reader = DisputeGameFactory::new(env.deployed.factory, env.anvil.provider.clone());
-    let initial_game_count = factory_reader.gameCount().call().await?;
-    let init_bond = factory_reader.initBonds(TEST_GAME_TYPE).call().await?;
-
-    let proposer_signer = Signer::new_local_signer(PROPOSER_PRIVATE_KEY)?;
-
-    let legacy_impl = deploy_mock_permissioned_game(&proposer_signer, &l1_rpc_url).await?;
-    info!("✓ Deployed mock permissioned implementation at {legacy_impl}");
-
-    let set_init_call = DisputeGameFactory::setInitBondCall {
-        _gameType: MOCK_PERMISSIONED_GAME_TYPE,
-        _initBond: init_bond,
-    };
-    send_contract_transaction(
-        &proposer_signer,
-        &l1_rpc_url,
-        env.deployed.factory,
-        Bytes::from(set_init_call.abi_encode()),
-        None,
-    )
-    .await?;
-
-    let set_impl_call = DisputeGameFactory::setImplementationCall {
-        _gameType: MOCK_PERMISSIONED_GAME_TYPE,
-        _impl: legacy_impl,
-    };
-    send_contract_transaction(
-        &proposer_signer,
-        &l1_rpc_url,
-        env.deployed.factory,
-        Bytes::from(set_impl_call.abi_encode()),
-        None,
-    )
-    .await?;
-
-    let legacy_game_type_call =
-        MockOptimismPortal2::setRespectedGameTypeCall { _gameType: MOCK_PERMISSIONED_GAME_TYPE };
-    send_contract_transaction(
-        &proposer_signer,
-        &l1_rpc_url,
-        env.deployed.portal,
-        Bytes::from(legacy_game_type_call.abi_encode()),
-        None,
-    )
-    .await?;
-
-    let mut expected_index = initial_game_count;
-    let mut mock_game_addresses = Vec::with_capacity(MOCK_PERMISSIONED_GAMES_TO_SEED);
-
-    info!(
-        "Seeding {MOCK_PERMISSIONED_GAMES_TO_SEED} legacy games (type {MOCK_PERMISSIONED_GAME_TYPE})"
-    );
-    for i in 0..MOCK_PERMISSIONED_GAMES_TO_SEED {
-        let mut root_bytes = [0u8; 32];
-        rng.fill(&mut root_bytes);
-        let root_claim = FixedBytes::<32>::from(root_bytes);
-        let l2_block = U256::from(env.anvil.starting_l2_block_number + ((i as u64 + 1) * 5));
-        let extra_data = <(U256, u32)>::abi_encode_packed(&(l2_block, u32::MAX));
-
-        let create_call = DisputeGameFactory::createCall {
-=======
 
         // Stop proposer
         info!("=== Stopping Proposer ===");
@@ -346,7 +162,6 @@
         info!("✓ Deployed mock permissioned implementation at {legacy_impl}");
 
         let set_init_call = DisputeGameFactory::setInitBondCall {
->>>>>>> dea0495a
             _gameType: MOCK_PERMISSIONED_GAME_TYPE,
             _initBond: init_bond,
         };
@@ -587,40 +402,6 @@
             MAX_CHALLENGE_DURATION + MAX_PROVE_DURATION
         );
 
-<<<<<<< HEAD
-    let restore_type_call =
-        MockOptimismPortal2::setRespectedGameTypeCall { _gameType: TEST_GAME_TYPE };
-    send_contract_transaction(
-        &proposer_signer,
-        &l1_rpc_url,
-        env.deployed.portal,
-        Bytes::from(restore_type_call.abi_encode()),
-        None,
-    )
-    .await?;
-
-    let proposer_handle = start_proposer(
-        &env.rpc_config,
-        PROPOSER_PRIVATE_KEY,
-        &env.deployed.factory,
-        TEST_GAME_TYPE,
-    )
-    .await?;
-    info!("✓ Proposer started after legacy games seeded");
-
-    let factory = DisputeGameFactory::new(env.deployed.factory, env.anvil.provider.clone());
-    let tracked_games =
-        wait_and_track_games(&factory, TEST_GAME_TYPE, 3, Duration::from_secs(120)).await?;
-    assert_eq!(tracked_games.len(), 3);
-    info!("✓ Proposer created 3 type {} games despite legacy history", TEST_GAME_TYPE);
-
-    warp_time(&env.anvil.provider, Duration::from_secs(MAX_CHALLENGE_DURATION)).await?;
-    let resolutions =
-        wait_for_resolutions(&env.anvil.provider, &tracked_games, Duration::from_secs(120)).await?;
-    verify_all_resolved_correctly(&resolutions)?;
-
-    warp_time(&env.anvil.provider, Duration::from_secs(DISPUTE_GAME_FINALITY_DELAY_SECONDS))
-=======
         // Wait for and verify challenger wins
         wait_and_verify_game_resolutions(
             &env.anvil.provider,
@@ -636,7 +417,6 @@
             &env.anvil.provider,
             Duration::from_secs(DISPUTE_GAME_FINALITY_DELAY_SECONDS + 1),
         )
->>>>>>> dea0495a
         .await?;
         info!(
             "✓ Warped time to enable bond claims ({} seconds)",
@@ -654,7 +434,9 @@
         let tracked_games: Vec<_> = invalid_games
             .iter()
             .map(|&address| TrackedGame {
+                index: U256::ZERO, // Not needed for bond claim check
                 address,
+                parent_index: u32::MAX,      // Not needed for bond claim check
                 l2_block_number: U256::ZERO, // Not needed for bond claim check
             })
             .collect();
@@ -776,83 +558,6 @@
         // === PHASE 2: Start Proposer and Verify Chain Rejection ===
         info!("=== Phase 2: Starting Proposer to Validate Chain ===");
 
-<<<<<<< HEAD
-    // Verify challenger is still running
-    assert!(!challenger_handle.is_finished(), "Challenger should still be running");
-    info!("✓ Challenger is still running successfully");
-
-    // === PHASE 4: Bond Claims ===
-    info!("=== Phase 4: Bond Claims ===");
-
-    // Wait for challenger to claim bonds
-    let tracked_games: Vec<_> = invalid_games
-        .iter()
-        .map(|&address| TrackedGame {
-            index: U256::ZERO, // Not needed for bond claim check
-            address,
-            l2_block_number: U256::ZERO, // Not needed for bond claim check
-            parent_index: u32::MAX,      // Not needed for bond claim check
-        })
-        .collect();
-
-    wait_for_bond_claims(
-        &env.anvil.provider,
-        &tracked_games,
-        CHALLENGER_ADDRESS,
-        Duration::from_secs(60),
-    )
-    .await?;
-
-    // Stop challenger
-    info!("=== Stopping Challenger ===");
-    challenger_handle.abort();
-    info!("✓ Challenger stopped gracefully");
-
-    info!("=== Full Lifecycle Test Complete ===");
-    info!("✓ Invalid games challenged, won by challenger, and bonds claimed successfully");
-
-    Ok(())
-}
-
-// Builds a chain with an invalid parent root and ensures the proposer rejects it.
-// Demonstrates new games anchor on valid history instead of corrupted branches.
-#[tokio::test(flavor = "multi_thread")]
-async fn test_game_chain_validation_invalid_parent() -> Result<()> {
-    TestEnvironment::init_logging();
-    info!("=== Test: Game Chain Validation - Invalid Parent Chain ===");
-
-    // Setup common test environment
-    let env = TestEnvironment::setup().await?;
-
-    // Create a signer for creating games
-    let wallet = PrivateKeySigner::from_str(PROPOSER_PRIVATE_KEY)?;
-    let provider_with_signer = ProviderBuilder::new()
-        .wallet(EthereumWallet::from(wallet))
-        .connect_http(env.anvil.endpoint.parse::<Url>()?);
-
-    let factory = DisputeGameFactory::new(env.deployed.factory, provider_with_signer.clone());
-    let init_bond = factory.initBonds(TEST_GAME_TYPE).call().await?;
-
-    info!("Advancing time to ensure games won't be retired...");
-    warp_time(&env.anvil.provider, Duration::from_secs(10)).await?;
-
-    // === PHASE 1: Create Invalid Parent Chain ===
-    info!("=== Phase 1: Creating Invalid Parent Chain ===");
-
-    // Step 1: Create a valid anchor game (parentIndex = u32::MAX)
-    let anchor_block = env.anvil.starting_l2_block_number + 1;
-
-    // Create L2 provider to compute output roots
-    let fetcher = op_succinct_host_utils::fetcher::OPSuccinctDataFetcher::new();
-    let anchor_root =
-        fetcher.l2_provider.compute_output_root_at_block(U256::from(anchor_block)).await?;
-    let anchor_extra_data = (U256::from(anchor_block), u32::MAX).abi_encode_packed();
-
-    let tx = factory
-        .create(TEST_GAME_TYPE, anchor_root, anchor_extra_data.into())
-        .value(init_bond)
-        .send()
-=======
         // Start proposer
         let proposer_handle = start_proposer(
             &env.rpc_config,
@@ -860,7 +565,6 @@
             &env.deployed.factory,
             TEST_GAME_TYPE,
         )
->>>>>>> dea0495a
         .await?;
         info!("✓ Proposer service started");
 
@@ -1368,165 +1072,166 @@
         proposer_handle.abort();
         info!("✓ Test complete: Proposer handled anchor reset correctly");
 
-<<<<<<< HEAD
-    Ok(())
-}
-
-// Tests proposer recovery when its canonical head is invalidated during runtime.
-// When the canonical head is invalidated, the proposer should branch off from the latest valid
-// game.
-#[tokio::test(flavor = "multi_thread")]
-async fn test_proposer_recovery_after_canonical_head_invalidation() -> Result<()> {
-    TestEnvironment::init_logging();
-    info!("=== Test: Proposer Recovery After Runtime Canonical Head Invalidation ===");
-
-    // Setup common test environment
-    let env = TestEnvironment::setup().await?;
-
-    // === PHASE 1: Start Proposer and Create Initial Games ===
-    info!("=== Phase 1: Start Proposer and Create Games ===");
-
-    let proposer_handle = start_proposer(
-        &env.rpc_config,
-        PROPOSER_PRIVATE_KEY,
-        &env.deployed.factory,
-        TEST_GAME_TYPE,
-    )
-    .await?;
-    info!("✓ Proposer service started");
-
-    // Wait for proposer to create 3 games
-    let factory = DisputeGameFactory::new(env.deployed.factory, env.anvil.provider.clone());
-    let tracked_games =
-        wait_and_track_games(&factory, TEST_GAME_TYPE, 3, Duration::from_secs(150)).await?;
-    info!("✓ Proposer created {} games:", tracked_games.len());
-
-    assert!(!proposer_handle.is_finished(), "Proposer should be running");
-
-    // === PHASE 2: Challenge Game 3 =================================
-    info!("=== Phase 2: Challenge Game 3 ===");
-    let challenger = init_challenger(
-        &env.rpc_config,
-        CHALLENGER_PRIVATE_KEY,
-        &env.deployed.factory,
-        TEST_GAME_TYPE,
-        Some(100.0),
-    )
-    .await?;
-    info!("✓ Challenger initialized");
-
-    let game_to_challenge = Game {
-        index: U256::from(2),
-        address: tracked_games[2].address,
-        parent_index: 1,
-        l2_block_number: tracked_games[2].l2_block_number,
-        is_invalid: false,
-        status: GameStatus::IN_PROGRESS,
-        proposal_status: ProposalStatus::Unchallenged,
-        should_attempt_to_challenge: true,
-        should_attempt_to_resolve: false,
-        should_attempt_to_claim_bond: false,
-    };
-    challenger.submit_challenge_transaction(&game_to_challenge).await?;
-    info!("✓ Challenged game 3");
-
-    // === PHASE 3: Resolve all 3 games and finalize the first 2 games ===
-    info!("=== Phase 3: Resolve all 3 games ===");
-    info!("This should clear game 3 from the proposer's cache");
-
-    // Warp time to allow first 2 unchallenged games to be resolved
-    warp_time(&env.anvil.provider, Duration::from_secs(MAX_CHALLENGE_DURATION)).await?;
-    info!("✓ Warped time by MAX_CHALLENGE_DURATION to enable resolution for first 2 games");
-
-    // Resolve first 2 games as DEFENDER_WINS
-    let proposer =
-        init_proposer(&env.rpc_config, PROPOSER_PRIVATE_KEY, &env.deployed.factory, TEST_GAME_TYPE)
-            .await?;
-
-    let first_two_games = &tracked_games[0..2];
-    for game in first_two_games {
-        let game = ProposerGame {
-            index: game.index,
-            address: game.address,
-            parent_index: game.parent_index,
-            l2_block: game.l2_block_number,
+        Ok(())
+    }
+
+    // Tests proposer recovery when its canonical head is invalidated during runtime.
+    // When the canonical head is invalidated, the proposer should branch off from the latest valid
+    // game.
+    #[tokio::test(flavor = "multi_thread")]
+    async fn test_proposer_recovery_after_canonical_head_invalidation() -> Result<()> {
+        TestEnvironment::init_logging();
+        info!("=== Test: Proposer Recovery After Runtime Canonical Head Invalidation ===");
+
+        // Setup common test environment
+        let env = TestEnvironment::setup().await?;
+
+        // === PHASE 1: Start Proposer and Create Initial Games ===
+        info!("=== Phase 1: Start Proposer and Create Games ===");
+
+        let proposer_handle = start_proposer(
+            &env.rpc_config,
+            PROPOSER_PRIVATE_KEY,
+            &env.deployed.factory,
+            TEST_GAME_TYPE,
+        )
+        .await?;
+        info!("✓ Proposer service started");
+
+        // Wait for proposer to create 3 games
+        let factory = DisputeGameFactory::new(env.deployed.factory, env.anvil.provider.clone());
+        let tracked_games =
+            wait_and_track_games(&factory, TEST_GAME_TYPE, 3, Duration::from_secs(150)).await?;
+        info!("✓ Proposer created {} games:", tracked_games.len());
+
+        assert!(!proposer_handle.is_finished(), "Proposer should be running");
+
+        // === PHASE 2: Challenge Game 3 =================================
+        info!("=== Phase 2: Challenge Game 3 ===");
+        let challenger = init_challenger(
+            &env.rpc_config,
+            CHALLENGER_PRIVATE_KEY,
+            &env.deployed.factory,
+            TEST_GAME_TYPE,
+            Some(100.0),
+        )
+        .await?;
+        info!("✓ Challenger initialized");
+
+        let game_to_challenge = Game {
+            index: U256::from(2),
+            address: tracked_games[2].address,
+            parent_index: 1,
+            l2_block_number: tracked_games[2].l2_block_number,
+            is_invalid: false,
             status: GameStatus::IN_PROGRESS,
             proposal_status: ProposalStatus::Unchallenged,
-            deadline: 0,
-            should_attempt_to_resolve: true,
+            should_attempt_to_challenge: true,
+            should_attempt_to_resolve: false,
             should_attempt_to_claim_bond: false,
         };
-        proposer.submit_resolution_transaction(&game).await?;
-    }
-    let resolutions =
-        wait_for_resolutions(&env.anvil.provider, first_two_games, Duration::from_secs(60)).await?;
-    verify_all_resolved_correctly(&resolutions)?;
-    info!("✓ First 2 games resolved as DEFENDER_WINS");
-
-    // Warp time to allow challenged game 3 to be resolved as CHALLENGER_WINS
-    warp_time(&env.anvil.provider, Duration::from_secs(MAX_PROVE_DURATION)).await?;
-    challenger.submit_resolution_transaction(&game_to_challenge).await?;
-    info!("✓ Challenger resolved game 3 as CHALLENGER_WINS");
-
-    assert!(!proposer_handle.is_finished(), "Proposer should still be running");
-
-    // Warp time to allow the proposer to finalize the first 2 games
-    warp_time(&env.anvil.provider, Duration::from_secs(DISPUTE_GAME_FINALITY_DELAY_SECONDS))
-        .await?;
-    for game in first_two_games {
-        let game = ProposerGame {
-            index: game.index,
-            address: game.address,
-            parent_index: game.parent_index,
-            l2_block: game.l2_block_number,
-            status: GameStatus::DEFENDER_WINS,
-            proposal_status: ProposalStatus::Resolved,
-            deadline: 0,
-            should_attempt_to_resolve: false,
-            should_attempt_to_claim_bond: true,
-        };
-        proposer.submit_bond_claim_transaction(&game).await?;
-    }
-    info!("✓ Proposer finalized the first 2 games");
-
-    // === PHASE 4: Verify Proposer recovers automatically ===
-    info!("=== Phase 4: Verify Proposer recovers automatically ===");
-    info!("Proposer should create a new game from the last valid game at index 1");
-
-    let mut current_game_count = factory.gameCount().call().await?;
-    info!("Current game count: {}", current_game_count);
-
-    while current_game_count <= U256::from(3) {
-        tokio::time::sleep(Duration::from_secs(2)).await;
-        current_game_count = factory.gameCount().call().await?;
-    }
-
-    // Verify the new game is built on the last valid game at index 1
-    let new_game_index = U256::from(3);
-    let new_game_info = factory.gameAtIndex(new_game_index).call().await?;
-
-    let new_game =
-        op_succinct_bindings::op_succinct_fault_dispute_game::OPSuccinctFaultDisputeGame::new(
-            new_game_info.proxy_,
-            env.anvil.provider.clone(),
-        );
-    let claim_data = new_game.claimData().call().await?;
-
-    assert_eq!(
-        claim_data.parentIndex, 1u32,
-        "Proposer should create a new game from the last valid game"
-    );
-
-    // Verify proposer continues to operate normally
-    assert!(!proposer_handle.is_finished(), "Proposer should continue running after recovery");
-
-    // Stop proposer
-    proposer_handle.abort();
-    info!("✓ Proposer stopped");
-
-    Ok(())
-=======
+        challenger.submit_challenge_transaction(&game_to_challenge).await?;
+        info!("✓ Challenged game 3");
+
+        // === PHASE 3: Resolve all 3 games and finalize the first 2 games ===
+        info!("=== Phase 3: Resolve all 3 games ===");
+        info!("This should clear game 3 from the proposer's cache");
+
+        // Warp time to allow first 2 unchallenged games to be resolved
+        warp_time(&env.anvil.provider, Duration::from_secs(MAX_CHALLENGE_DURATION)).await?;
+        info!("✓ Warped time by MAX_CHALLENGE_DURATION to enable resolution for first 2 games");
+
+        // Resolve first 2 games as DEFENDER_WINS
+        let proposer = init_proposer(
+            &env.rpc_config,
+            PROPOSER_PRIVATE_KEY,
+            &env.deployed.factory,
+            TEST_GAME_TYPE,
+        )
+        .await?;
+
+        let first_two_games = &tracked_games[0..2];
+        for game in first_two_games {
+            let game = ProposerGame {
+                index: game.index,
+                address: game.address,
+                parent_index: game.parent_index,
+                l2_block: game.l2_block_number,
+                status: GameStatus::IN_PROGRESS,
+                proposal_status: ProposalStatus::Unchallenged,
+                deadline: 0,
+                should_attempt_to_resolve: true,
+                should_attempt_to_claim_bond: false,
+            };
+            proposer.submit_resolution_transaction(&game).await?;
+        }
+        let resolutions =
+            wait_for_resolutions(&env.anvil.provider, first_two_games, Duration::from_secs(60))
+                .await?;
+        verify_all_resolved_correctly(&resolutions)?;
+        info!("✓ First 2 games resolved as DEFENDER_WINS");
+
+        // Warp time to allow challenged game 3 to be resolved as CHALLENGER_WINS
+        warp_time(&env.anvil.provider, Duration::from_secs(MAX_PROVE_DURATION)).await?;
+        challenger.submit_resolution_transaction(&game_to_challenge).await?;
+        info!("✓ Challenger resolved game 3 as CHALLENGER_WINS");
+
+        assert!(!proposer_handle.is_finished(), "Proposer should still be running");
+
+        // Warp time to allow the proposer to finalize the first 2 games
+        warp_time(&env.anvil.provider, Duration::from_secs(DISPUTE_GAME_FINALITY_DELAY_SECONDS))
+            .await?;
+        for game in first_two_games {
+            let game = ProposerGame {
+                index: game.index,
+                address: game.address,
+                parent_index: game.parent_index,
+                l2_block: game.l2_block_number,
+                status: GameStatus::DEFENDER_WINS,
+                proposal_status: ProposalStatus::Resolved,
+                deadline: 0,
+                should_attempt_to_resolve: false,
+                should_attempt_to_claim_bond: true,
+            };
+            proposer.submit_bond_claim_transaction(&game).await?;
+        }
+        info!("✓ Proposer finalized the first 2 games");
+
+        // === PHASE 4: Verify Proposer recovers automatically ===
+        info!("=== Phase 4: Verify Proposer recovers automatically ===");
+        info!("Proposer should create a new game from the last valid game at index 1");
+
+        let mut current_game_count = factory.gameCount().call().await?;
+        info!("Current game count: {}", current_game_count);
+
+        while current_game_count <= U256::from(3) {
+            tokio::time::sleep(Duration::from_secs(2)).await;
+            current_game_count = factory.gameCount().call().await?;
+        }
+
+        // Verify the new game is built on the last valid game at index 1
+        let new_game_index = U256::from(3);
+        let new_game_info = factory.gameAtIndex(new_game_index).call().await?;
+
+        let new_game =
+            op_succinct_bindings::op_succinct_fault_dispute_game::OPSuccinctFaultDisputeGame::new(
+                new_game_info.proxy_,
+                env.anvil.provider.clone(),
+            );
+        let claim_data = new_game.claimData().call().await?;
+
+        assert_eq!(
+            claim_data.parentIndex, 1u32,
+            "Proposer should create a new game from the last valid game"
+        );
+
+        // Verify proposer continues to operate normally
+        assert!(!proposer_handle.is_finished(), "Proposer should continue running after recovery");
+
+        // Stop proposer
+        proposer_handle.abort();
+        info!("✓ Proposer stopped");
+
         Ok(())
     }
->>>>>>> dea0495a
 }