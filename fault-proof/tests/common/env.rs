--- conflicted
+++ resolved
@@ -315,29 +315,20 @@
         Ok(portal)
     }
 
-<<<<<<< HEAD
+    /// Create a fault dispute game instance as the proposer by default
+    pub async fn fault_dispute_game(
+        &self,
+        game_address: Address,
+    ) -> Result<OPSuccinctFaultDisputeGameInstance<impl alloy_provider::Provider + Clone>> {
+        self.fault_dispute_game_with_role(game_address, Role::Proposer).await
+    }
+
     /// Create a fault dispute game instance with a provider for the specified role
     pub async fn fault_dispute_game_with_role(
-=======
-    /// Create a fault dispute game instance as the proposer by default
-    pub async fn fault_dispute_game(
->>>>>>> f2e28c9e
         &self,
         game_address: Address,
         role: Role,
     ) -> Result<OPSuccinctFaultDisputeGameInstance<impl alloy_provider::Provider + Clone>> {
-<<<<<<< HEAD
-=======
-        self.fault_dispute_game_with_role(game_address, Role::Proposer).await
-    }
-
-    /// Create a fault dispute game instance with a provider for the specified role
-    pub async fn fault_dispute_game_with_role(
-        &self,
-        game_address: Address,
-        role: Role,
-    ) -> Result<OPSuccinctFaultDisputeGameInstance<impl alloy_provider::Provider + Clone>> {
->>>>>>> f2e28c9e
         let provider = self.provider_with_role(role)?;
         let game = OPSuccinctFaultDisputeGame::new(game_address, provider);
         Ok(game)
@@ -364,7 +355,7 @@
     }
 
     pub async fn resolve_game(&self, address: Address) -> Result<TransactionReceipt> {
-        let game = self.fault_dispute_game_with_role(address, Role::Proposer).await?;
+        let game = self.fault_dispute_game(address).await?;
         let receipt =
             game.resolve().send().await?.with_required_confirmations(1).get_receipt().await?;
         Ok(receipt)
@@ -375,11 +366,7 @@
         game_address: Address,
         recipient: Address,
     ) -> Result<TransactionReceipt> {
-<<<<<<< HEAD
-        let game = self.fault_dispute_game_with_role(game_address, Role::Proposer).await?;
-=======
         let game = self.fault_dispute_game(game_address).await?;
->>>>>>> f2e28c9e
         let receipt = game
             .claimCredit(recipient)
             .send()
@@ -428,7 +415,6 @@
 
         Ok(receipt)
     }
-<<<<<<< HEAD
 
     pub async fn prove_game(&self, address: Address) -> Result<TransactionReceipt> {
         let game = self.fault_dispute_game_with_role(address, Role::Proposer).await?;
@@ -442,8 +428,6 @@
 
         Ok(receipt)
     }
-=======
->>>>>>> f2e28c9e
 }
 
 pub struct TestPrivateKeys {
