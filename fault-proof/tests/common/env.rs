//! Common test environment setup utilities.
use std::{
    str::FromStr,
    sync::{Arc, OnceLock},
    time::Duration,
};

use alloy_network::EthereumWallet;
use alloy_primitives::{Address, Bytes, FixedBytes, Uint, U256};
use alloy_provider::ProviderBuilder;
use alloy_rpc_types_eth::TransactionReceipt;
use alloy_signer_local::PrivateKeySigner;
use alloy_sol_types::{SolCall, SolValue};
use alloy_transport_http::reqwest::Url;
use anyhow::Result;
use op_succinct_bindings::{
    anchor_state_registry::AnchorStateRegistry::{self, AnchorStateRegistryInstance},
    dispute_game_factory::DisputeGameFactory::{self, DisputeGameFactoryInstance},
    mock_optimism_portal2::MockOptimismPortal2::{self, MockOptimismPortal2Instance},
    op_succinct_fault_dispute_game::OPSuccinctFaultDisputeGame::{
        self, OPSuccinctFaultDisputeGameInstance,
    },
};
use op_succinct_host_utils::{
    fetcher::{get_rpcs_from_env, OPSuccinctDataFetcher, RPCConfig},
    host::OPSuccinctHost,
    OP_SUCCINCT_FAULT_DISPUTE_GAME_CONFIG_PATH,
};
use op_succinct_signer_utils::{Signer, SignerLock};
use tokio::task::JoinHandle;
use tracing::{info, Level};

use fault_proof::{config::FaultDisputeGameConfig, proposer::OPSuccinctProposer, L2ProviderTrait};
use tracing_subscriber::{filter::Targets, fmt, prelude::*, util::SubscriberInitExt};

use crate::common::{
    constants::*,
    contracts::{deploy_mock_permissioned_game, send_contract_transaction},
    init_proposer, start_challenger, start_proposer, warp_time, ANVIL,
};

use super::{
    anvil::{setup_anvil_chain, AnvilFork},
    contracts::{deploy_test_contracts, DeployedContracts},
};

/// Role for selecting which private key to use when creating providers
#[derive(Debug, Clone, Copy)]
pub enum Role {
    Proposer,
    Challenger,
    Deployer,
}

/// Common test environment setup
pub struct TestEnvironment {
    /// Game type
    pub game_type: u32,
    /// Private keys
    pub private_keys: TestPrivateKeys,
    /// RPC configuration
    pub rpc_config: RPCConfig,
    /// Data fetcher
    pub fetcher: OPSuccinctDataFetcher,
    /// Anvil fork
    pub anvil: AnvilFork,
    /// Deployed contracts
    pub deployed: DeployedContracts,
}

impl Drop for TestEnvironment {
    fn drop(&mut self) {
        let mut anvil_lock = ANVIL.lock().unwrap();
        if let Some(anvil_instance) = anvil_lock.take() {
            info!("Stopping Anvil instance");
            drop(anvil_instance);
        }
    }
}

/// The test configuration, used for integration tests.
pub fn test_config(starting_l2_block_number: u64, starting_root: String) -> FaultDisputeGameConfig {
    FaultDisputeGameConfig {
        aggregation_vkey: AGGREGATION_VKEY.to_string(),
        challenger_addresses: vec![CHALLENGER_ADDRESS.to_string()],
        challenger_bond_wei: CHALLENGER_BOND.to::<u64>(),
        dispute_game_finality_delay_seconds: DISPUTE_GAME_FINALITY_DELAY_SECONDS,
        fallback_timeout_fp_secs: FALLBACK_TIMEOUT.to::<u64>(),
        game_type: TEST_GAME_TYPE,
        initial_bond_wei: INIT_BOND.to::<u64>(),
        max_challenge_duration: MAX_CHALLENGE_DURATION,
        max_prove_duration: MAX_PROVE_DURATION,
        optimism_portal2_address: Address::ZERO.to_string(),
        permissionless_mode: false,
        proposer_addresses: vec![PROPOSER_ADDRESS.to_string()],
        range_vkey_commitment: RANGE_VKEY_COMMITMENT.to_string(),
        rollup_config_hash: ROLLUP_CONFIG_HASH.to_string(),
        starting_l2_block_number,
        starting_root,
        use_sp1_mock_verifier: true,
        verifier_address: Address::ZERO.to_string(),
    }
}

impl TestEnvironment {
    /// Create a new test environment with common setup
    pub async fn setup() -> Result<Self> {
        init_logging();

        // Get environment variables
        let mut rpc_config = get_rpcs_from_env();

        let fetcher = OPSuccinctDataFetcher::new();

        // Setup fresh Anvil chain
        let anvil = setup_anvil_chain().await?;

        // Put the test config into ../contracts/opsuccinctfdgconfig.json
        let test_config: FaultDisputeGameConfig =
            test_config(anvil.starting_l2_block_number, anvil.starting_root.clone());
        let json = serde_json::to_string_pretty(&test_config)?;
        std::fs::write(OP_SUCCINCT_FAULT_DISPUTE_GAME_CONFIG_PATH.clone(), json)?;

        // Update RPC config with Anvil endpoint
        rpc_config.l1_rpc = Url::parse(&anvil.endpoint.clone())?;

        let game_type = TEST_GAME_TYPE;

        let private_keys = TestPrivateKeys::default();

        // Deploy contracts
        info!("=== Deploying Contracts ===");
        let deployed = deploy_test_contracts(&anvil.endpoint, private_keys.deployer).await?;

        Ok(Self { game_type, private_keys, rpc_config, fetcher, anvil, deployed })
    }

    pub async fn init_proposer(
        &self,
    ) -> Result<OPSuccinctProposer<fault_proof::L1Provider, impl OPSuccinctHost + Clone>> {
        let proposer = init_proposer(
            &self.rpc_config,
            self.private_keys.proposer,
            &self.deployed.factory,
            self.game_type,
        )
        .await?;
        info!("✓ Proposer initialized");
        Ok(proposer)
    }

    pub async fn start_proposer(&self) -> Result<JoinHandle<Result<()>>> {
        let handle = start_proposer(
            &self.rpc_config,
            self.private_keys.proposer,
            &self.deployed.factory,
            self.game_type,
        )
        .await?;
        info!("✓ Proposer service started");
        Ok(handle)
    }

    pub fn stop_proposer(&self, handle: JoinHandle<Result<()>>) {
        handle.abort();
        info!("✓ Proposer service stopped");
    }

    pub async fn start_challenger(
        &self,
        malicious_percentage: Option<f64>,
    ) -> Result<JoinHandle<Result<()>>> {
        let handle = start_challenger(
            &self.rpc_config,
            self.private_keys.challenger,
            &self.deployed.factory,
            self.game_type,
            malicious_percentage,
        )
        .await?;
        info!("✓ Challenger service started with malicious percentage: {malicious_percentage:?}");
        Ok(handle)
    }

    pub fn stop_challenger(&self, handle: JoinHandle<Result<()>>) {
        handle.abort();
        info!("✓ Challenger service stopped");
    }

    pub async fn deploy_mock_permissioned_game(&self) -> Result<Address> {
        let proposer_signer =
            SignerLock::new(Signer::new_local_signer(self.private_keys.proposer)?);
        let factory = self.factory()?;
        let address = deploy_mock_permissioned_game(
            &proposer_signer,
            &self.rpc_config.l1_rpc,
            *factory.address(),
        )
        .await?;
        info!("✓ Deployed mock permissioned implementation at {address}");
        Ok(address)
    }

    /// Setup a legacy game type with init bond and implementation.
    /// Returns the deployed implementation address.
    pub async fn setup_legacy_game_type(
        &self,
        game_type: u32,
        init_bond: Uint<256, 4>,
    ) -> Result<Address> {
        let legacy_impl = self.deploy_mock_permissioned_game().await?;

        let set_init_call =
            DisputeGameFactory::setInitBondCall { _gameType: game_type, _initBond: init_bond };
        self.send_factory_tx(set_init_call.abi_encode(), None).await?;

        let set_impl_call =
            DisputeGameFactory::setImplementationCall { _gameType: game_type, _impl: legacy_impl };
        self.send_factory_tx(set_impl_call.abi_encode(), None).await?;

        info!("✓ Setup legacy game type {game_type} with implementation at {legacy_impl}");
        Ok(legacy_impl)
    }

    /// Set the respected game type on the OptimismPortal2.
    pub async fn set_respected_game_type(&self, game_type: u32) -> Result<()> {
        let set_type_call = MockOptimismPortal2::setRespectedGameTypeCall { _gameType: game_type };
        self.send_portal_tx(set_type_call.abi_encode(), None).await?;
        info!("✓ Set respected game type to {game_type}");
        Ok(())
    }

    pub async fn send_factory_tx(&self, call: Vec<u8>, value: Option<Uint<256, 4>>) -> Result<()> {
        let proposer_signer =
            SignerLock::new(Signer::new_local_signer(self.private_keys.proposer)?);
        send_contract_transaction(
            &proposer_signer,
            &self.rpc_config.l1_rpc,
            self.deployed.factory,
            Bytes::from(call),
            value,
        )
        .await
    }

    pub async fn send_portal_tx(&self, call: Vec<u8>, value: Option<Uint<256, 4>>) -> Result<()> {
        let proposer_signer =
            SignerLock::new(Signer::new_local_signer(self.private_keys.proposer)?);
        send_contract_transaction(
            &proposer_signer,
            &self.rpc_config.l1_rpc,
            self.deployed.portal,
            Bytes::from(call),
            value,
        )
        .await
    }

    /// Create a provider with a signer for the specified role
    pub fn provider_with_role(
        &self,
        role: Role,
    ) -> Result<Arc<impl alloy_provider::Provider + Clone>> {
        let key = match role {
            Role::Proposer => self.private_keys.proposer,
            Role::Challenger => self.private_keys.challenger,
            Role::Deployer => self.private_keys.deployer,
        };

        let wallet = PrivateKeySigner::from_str(key)?;
        let provider = ProviderBuilder::new()
            .wallet(EthereumWallet::from(wallet))
            .connect_http(self.anvil.endpoint.parse::<Url>()?);
        Ok(Arc::new(provider))
    }

    pub async fn compute_output_root_at_block(&self, block: u64) -> Result<FixedBytes<32>> {
        self.fetcher.l2_provider.compute_output_root_at_block(U256::from(block)).await
    }

    pub fn factory(
        &self,
    ) -> Result<DisputeGameFactoryInstance<impl alloy_provider::Provider + Clone>> {
        let provider = self.provider_with_role(Role::Proposer)?;
        let factory = DisputeGameFactory::new(self.deployed.factory, provider);
        Ok(factory)
    }

    pub async fn anchor_registry_address(&self, game_address: Address) -> Result<Address> {
        let provider = self.provider_with_role(Role::Proposer)?;
        let anchor_registry_addr = OPSuccinctFaultDisputeGame::new(game_address, provider)
            .anchorStateRegistry()
            .call()
            .await?;
        Ok(anchor_registry_addr)
    }

    pub async fn anchor_registry(
        &self,
        game_address: Address,
    ) -> Result<AnchorStateRegistryInstance<impl alloy_provider::Provider + Clone>> {
        let provider = self.provider_with_role(Role::Proposer)?;
        let anchor_registry_addr = self.anchor_registry_address(game_address).await?;
        let anchor_registry = AnchorStateRegistry::new(anchor_registry_addr, provider);
        Ok(anchor_registry)
    }

    pub async fn mock_optimism_portal2(
        &self,
        anchor_registry: AnchorStateRegistryInstance<impl alloy_provider::Provider + Clone>,
    ) -> Result<MockOptimismPortal2Instance<impl alloy_provider::Provider + Clone>> {
        let provider = self.provider_with_role(Role::Proposer)?;
        let portal_addr = anchor_registry.portal().call().await?;
        let portal = MockOptimismPortal2::new(portal_addr, provider);
        Ok(portal)
    }

<<<<<<< HEAD
    /// Create a fault dispute game instance with a provider for the specified role
    pub async fn fault_dispute_game_with_role(
=======
    /// Create a fault dispute game instance as the proposer by default
    pub async fn fault_dispute_game(
>>>>>>> 81a7e26a
        &self,
        game_address: Address,
        role: Role,
    ) -> Result<OPSuccinctFaultDisputeGameInstance<impl alloy_provider::Provider + Clone>> {
<<<<<<< HEAD
=======
        self.fault_dispute_game_with_role(game_address, Role::Proposer).await
    }

    /// Create a fault dispute game instance with a provider for the specified role
    pub async fn fault_dispute_game_with_role(
        &self,
        game_address: Address,
        role: Role,
    ) -> Result<OPSuccinctFaultDisputeGameInstance<impl alloy_provider::Provider + Clone>> {
>>>>>>> 81a7e26a
        let provider = self.provider_with_role(role)?;
        let game = OPSuccinctFaultDisputeGame::new(game_address, provider);
        Ok(game)
    }

    pub async fn create_game(
        &self,
        root_claim: FixedBytes<32>,
        block: u64,
        parent_id: u32,
        init_bond: Uint<256, 4>,
    ) -> Result<TransactionReceipt> {
        let factory = self.factory()?;
        let extra_data = (U256::from(block), parent_id).abi_encode_packed();
        let receipt = factory
            .create(self.game_type, root_claim, extra_data.into())
            .value(init_bond)
            .send()
            .await?
            .with_required_confirmations(1)
            .get_receipt()
            .await?;
        Ok(receipt)
    }

    pub async fn resolve_game(&self, address: Address) -> Result<TransactionReceipt> {
        let game = self.fault_dispute_game_with_role(address, Role::Proposer).await?;
        let receipt =
            game.resolve().send().await?.with_required_confirmations(1).get_receipt().await?;
        Ok(receipt)
    }

    pub async fn claim_bond(
        &self,
        game_address: Address,
        recipient: Address,
    ) -> Result<TransactionReceipt> {
<<<<<<< HEAD
        let game = self.fault_dispute_game_with_role(game_address, Role::Proposer).await?;
=======
        let game = self.fault_dispute_game(game_address).await?;
>>>>>>> 81a7e26a
        let receipt = game
            .claimCredit(recipient)
            .send()
            .await?
            .with_required_confirmations(1)
            .get_receipt()
            .await?;
        Ok(receipt)
    }

<<<<<<< HEAD
    pub async fn get_credit(&self, game_address: Address, recipient: Address) -> Result<U256> {
        let provider = &self.anvil.provider;
        let game = OPSuccinctFaultDisputeGame::new(game_address, provider);
        let normal_credit = game.normalModeCredit(recipient).call().await?;
        let refund_credit = game.refundModeCredit(recipient).call().await?;
        Ok(normal_credit + refund_credit)
    }

=======
>>>>>>> 81a7e26a
    pub async fn last_game_info(&self) -> Result<(Uint<256, 4>, Address)> {
        let factory = self.factory()?;
        let game_count = factory.gameCount().call().await?;
        let index = game_count.saturating_sub(U256::from(1));
        let game_info = factory.gameAtIndex(index).call().await?;
        Ok((index, game_info.proxy_))
    }

    pub async fn set_anchor_state(&self, game_address: Address) -> Result<TransactionReceipt> {
        let anchor_registry = self.anchor_registry(game_address).await?;
        let receipt = anchor_registry
            .setAnchorState(game_address)
            .send()
            .await?
            .with_required_confirmations(1)
            .get_receipt()
            .await?;
        Ok(receipt)
    }

    pub async fn warp_time(&self, secs: u64) -> Result<()> {
        warp_time(&self.anvil.provider, Duration::from_secs(secs)).await
    }

    pub async fn challenge_game(&self, address: Address) -> Result<TransactionReceipt> {
        let game = self.fault_dispute_game_with_role(address, Role::Challenger).await?;
        let challenger_bond = game.challengerBond().call().await?;
        let receipt = game
            .challenge()
            .value(challenger_bond)
            .send()
            .await?
            .with_required_confirmations(1)
            .get_receipt()
            .await?;

        Ok(receipt)
    }

    pub async fn prove_game(&self, address: Address) -> Result<TransactionReceipt> {
<<<<<<< HEAD
        let game = self.fault_dispute_game_with_role(address, Role::Proposer).await?;
=======
        let game = self.fault_dispute_game(address).await?;
>>>>>>> 81a7e26a
        let receipt = game
            .prove(Bytes::new())
            .send()
            .await?
            .with_required_confirmations(1)
            .get_receipt()
            .await?;

        Ok(receipt)
    }
}

pub struct TestPrivateKeys {
    pub deployer: &'static str,
    pub proposer: &'static str,
    pub challenger: &'static str,
}

impl Default for TestPrivateKeys {
    fn default() -> Self {
        Self {
            deployer: DEPLOYER_PRIVATE_KEY,
            proposer: PROPOSER_PRIVATE_KEY,
            challenger: CHALLENGER_PRIVATE_KEY,
        }
    }
}

/// Initialize logging for tests
pub fn init_logging() {
    static INIT: OnceLock<()> = OnceLock::new();

    INIT.get_or_init(|| {
        let level =
            std::env::var("RUST_LOG").unwrap_or("info".to_string()).parse().unwrap_or(Level::INFO);

        let filter = Targets::new().with_targets([
            ("e2e", level),
            ("sync", level),
            ("fault_proof", level),
            ("op_succinct_fp", level),
            ("op_succinct_client_utils", level),
            ("op_succinct_ethereum_host_utils", level),
            ("op_succinct_host_utils", level),
            ("op_succinct_proof_utils", level),
            ("op_succinct_signer_utils", level),
        ]);

        tracing_subscriber::registry().with(fmt::layer().compact()).with(filter).init()
    });
}<|MERGE_RESOLUTION|>--- conflicted
+++ resolved
@@ -315,29 +315,20 @@
         Ok(portal)
     }
 
-<<<<<<< HEAD
+    /// Create a fault dispute game instance as the proposer by default
+    pub async fn fault_dispute_game(
+        &self,
+        game_address: Address,
+    ) -> Result<OPSuccinctFaultDisputeGameInstance<impl alloy_provider::Provider + Clone>> {
+        self.fault_dispute_game_with_role(game_address, Role::Proposer).await
+    }
+
     /// Create a fault dispute game instance with a provider for the specified role
     pub async fn fault_dispute_game_with_role(
-=======
-    /// Create a fault dispute game instance as the proposer by default
-    pub async fn fault_dispute_game(
->>>>>>> 81a7e26a
         &self,
         game_address: Address,
         role: Role,
     ) -> Result<OPSuccinctFaultDisputeGameInstance<impl alloy_provider::Provider + Clone>> {
-<<<<<<< HEAD
-=======
-        self.fault_dispute_game_with_role(game_address, Role::Proposer).await
-    }
-
-    /// Create a fault dispute game instance with a provider for the specified role
-    pub async fn fault_dispute_game_with_role(
-        &self,
-        game_address: Address,
-        role: Role,
-    ) -> Result<OPSuccinctFaultDisputeGameInstance<impl alloy_provider::Provider + Clone>> {
->>>>>>> 81a7e26a
         let provider = self.provider_with_role(role)?;
         let game = OPSuccinctFaultDisputeGame::new(game_address, provider);
         Ok(game)
@@ -375,11 +366,7 @@
         game_address: Address,
         recipient: Address,
     ) -> Result<TransactionReceipt> {
-<<<<<<< HEAD
-        let game = self.fault_dispute_game_with_role(game_address, Role::Proposer).await?;
-=======
         let game = self.fault_dispute_game(game_address).await?;
->>>>>>> 81a7e26a
         let receipt = game
             .claimCredit(recipient)
             .send()
@@ -390,7 +377,6 @@
         Ok(receipt)
     }
 
-<<<<<<< HEAD
     pub async fn get_credit(&self, game_address: Address, recipient: Address) -> Result<U256> {
         let provider = &self.anvil.provider;
         let game = OPSuccinctFaultDisputeGame::new(game_address, provider);
@@ -399,8 +385,6 @@
         Ok(normal_credit + refund_credit)
     }
 
-=======
->>>>>>> 81a7e26a
     pub async fn last_game_info(&self) -> Result<(Uint<256, 4>, Address)> {
         let factory = self.factory()?;
         let game_count = factory.gameCount().call().await?;
@@ -441,11 +425,7 @@
     }
 
     pub async fn prove_game(&self, address: Address) -> Result<TransactionReceipt> {
-<<<<<<< HEAD
-        let game = self.fault_dispute_game_with_role(address, Role::Proposer).await?;
-=======
         let game = self.fault_dispute_game(address).await?;
->>>>>>> 81a7e26a
         let receipt = game
             .prove(Bytes::new())
             .send()
